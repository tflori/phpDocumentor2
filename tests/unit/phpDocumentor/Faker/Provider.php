--- conflicted
+++ resolved
@@ -203,26 +203,19 @@
         return $rootNamespace;
     }
 
-<<<<<<< HEAD
-    public function fqsen($maxDepth = 3): Fqsen
-    {
-        $parts = $this->generator->words($maxDepth);
-
-        return new Fqsen('\\' . implode('\\', $parts));
-    }
-
-    public function classDescriptor(): ClassDescriptor
-    {
-        $classDescriptor = new ClassDescriptor();
-        $classDescriptor->setFullyQualifiedStructuralElementName($this->fqsen());
-=======
     public function classDescriptor(Fqsen $fqsen): ClassDescriptor
     {
         $classDescriptor = new ClassDescriptor();
         $classDescriptor->setName($fqsen->getName());
         $classDescriptor->setFullyQualifiedStructuralElementName($fqsen);
->>>>>>> d1a593e6
 
         return $classDescriptor;
     }
+
+    public function fqsen($maxDepth = 3): Fqsen
+    {
+        $parts = $this->generator->words($maxDepth);
+
+        return new Fqsen('\\' . implode('\\', $parts));
+    }
 }