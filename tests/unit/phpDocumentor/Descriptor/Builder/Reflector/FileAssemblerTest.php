--- conflicted
+++ resolved
@@ -48,7 +48,9 @@
         $hash = md5($content);
         $defaultPackageName = 'Package';
 
-<<<<<<< HEAD
+        $abstractDescriptor = m::mock('phpDocumentor\Descriptor\DescriptorAbstract');
+        $abstractDescriptor->shouldReceive('getLineNumber')->andReturn(1337);
+
         $docBlockDescription = new DocBlock\Description(
 <<<DOCBLOCK
 /**
@@ -56,16 +58,6 @@
  */
 DOCBLOCK
         );
-=======
-        $abstractDescriptor = m::mock('phpDocumentor\Descriptor\DescriptorAbstract');
-        $abstractDescriptor->shouldReceive('getLineNumber')->andReturn(1337);
-
-        $docBlockDescription = new DocBlock\Description('
-            /**
-             * This is a example description
-             */
-         ');
->>>>>>> 99ebf1be
 
         $docBlockMock = m::mock('phpDocumentor\Reflection\DocBlock');
         $docBlockMock->shouldReceive('getTagsByName')->andReturn(array());
