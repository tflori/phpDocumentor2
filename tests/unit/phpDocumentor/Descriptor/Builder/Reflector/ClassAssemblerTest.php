--- conflicted
+++ resolved
@@ -47,18 +47,11 @@
     {
         $name = 'ClassName';
         $namespace = 'Namespace';
-<<<<<<< HEAD
         $docBlockDescriptionContent = <<<DOCBLOCK
 /**
  * This is a example description
  */
 DOCBLOCK;
-=======
-        $docBlockDescriptionContent = trim('
-            /**
-             * This is a example description
-             */
-        ');
 
         $classReflectorMock = $this->getClassReflectorDescriptor();
 
@@ -78,12 +71,11 @@
     {
         $name = 'ClassName';
         $namespace = 'Namespace';
-        $docBlockDescriptionContent = trim('
-            /**
-             * This is a example description
-             */
-        ');
->>>>>>> 99ebf1be
+        $docBlockDescriptionContent = <<<DOCBLOCK
+/**
+ * This is a example description
+ */
+DOCBLOCK;
         $docBlockDescription = new DocBlock\Description($docBlockDescriptionContent);
 
         $docBlockMock = m::mock('phpDocumentor\Reflection\DocBlock');
