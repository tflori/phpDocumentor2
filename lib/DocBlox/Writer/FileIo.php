<?php
class DocBlox_Writer_FileIo extends DocBlox_Writer_Abstract
{
  /** @var DocBlox_Transformation */
  protected $transformation = null;

  /** @var DOMDocument */
  protected $structure = null;

  /**
   * Invokes the query method contained in this class.
   *
   * @throws InvalidArgumentException
   *
   * @param DOMDocument            $structure
   * @param DocBlox_Transformation $transformation
   *
   * @return void
   */
  public function transform(DOMDocument $structure, DocBlox_Transformation $transformation)
  {
    $artifact = $transformation->getTransformer()->getTarget() . DIRECTORY_SEPARATOR . $transformation->getArtifact();
    $source = $this->getConfig()->paths->data . DIRECTORY_SEPARATOR . $transformation->getArtifact();
    $transformation->setArtifact($artifact);
<<<<<<< HEAD
    $transformation->setSource($source);
    $this->transformation = $transformation;
=======
>>>>>>> 6fb26645

    $method   = 'executeQuery'.ucfirst($transformation->getQuery());
    if (!method_exists($this, $method))
    {
      throw new InvalidArgumentException(
        'The query ' . $method . ' is not supported by the FileIo writer'
      );
    }

    $this->$method($transformation);
  }

  /**
   * Copies files or folders to the Artifact location.
   *
   * @throws Exception
   *
   * @return void
   */
  public function executeQueryCopy(DocBlox_Transformation $transformation)
  {
    if (!is_readable($transformation->getSource()))
    {
      throw new Exception('Unable to read the source file: ' . $transformation->getSource());
    }

    if (!is_writable($transformation->getTransformer()->getTarget()))
    {
      throw new Exception('Unable to write to: ' . dirname($transformation->getArtifact()));
    }

    if (is_dir($transformation->getSource()))
    {
      $this->copyRecursive($transformation->getSource(), $transformation->getArtifact());
    }
    else
    {
      copy($transformation->getSource(), $transformation->getArtifact());
    }
  }

  /**
   * Copies a folder recursively to another location.
   *
   * @throws Exception
   *
   * @param string $src
   * @param string $dst
   *
   * @return void
   */
  protected function copyRecursive($src, $dst)
  {
    $dir = opendir($src);
    if (!$dir)
    {
      throw new Exception('Unable to locate path "' . $src . '"');
    }

    // check if the folder exists, otherwise create it
    if ((!file_exists($dst)) && (false === mkdir($dst)))
    {
      throw new Exception('Unable to create folder "' . $dst . '"');
    }

    while (false !== ($file = readdir($dir)))
    {
      if (($file != '.') && ($file != '..'))
      {
        if (is_dir($src . '/' . $file))
        {
          $this->copyRecursive($src . '/' . $file, $dst . '/' . $file);
        }
        else
        {
          copy($src . '/' . $file, $dst . '/' . $file);
        }
      }
    }
    closedir($dir);
  }
}<|MERGE_RESOLUTION|>--- conflicted
+++ resolved
@@ -22,11 +22,7 @@
     $artifact = $transformation->getTransformer()->getTarget() . DIRECTORY_SEPARATOR . $transformation->getArtifact();
     $source = $this->getConfig()->paths->data . DIRECTORY_SEPARATOR . $transformation->getArtifact();
     $transformation->setArtifact($artifact);
-<<<<<<< HEAD
     $transformation->setSource($source);
-    $this->transformation = $transformation;
-=======
->>>>>>> 6fb26645
 
     $method   = 'executeQuery'.ucfirst($transformation->getQuery());
     if (!method_exists($this, $method))
