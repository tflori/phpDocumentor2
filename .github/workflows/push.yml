--- conflicted
+++ resolved
@@ -428,11 +428,7 @@
           tools: pecl
 
       - name: Download PHAR file
-<<<<<<< HEAD
-        uses: actions/download-artifact@v3.0.0
-=======
         uses: actions/download-artifact@v3
->>>>>>> 0202631c
         with:
           name: phpDocumentor.phar
           path: build
