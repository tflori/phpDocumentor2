#!/usr/bin/env php
<?php

<<<<<<< HEAD
// check whether xhprof is loaded
$profile   = (bool)(getenv('PHPDOC_PROFILE') === 'on');
$xhguiPath = getenv('XHGUI_PATH');
if ($profile && $xhguiPath && extension_loaded('xhprof')) {
    echo 'PROFILING ENABLED' . PHP_EOL;
    include($xhguiPath . '/external/header.php');
}

// determine base include folder, if @php_dir@ contains @php_dir then
// we did not install via PEAR
$bootstrap_folder = (strpos('@php_dir@', '@php_dir') === 0)
    ? __DIR__ . '/../src'
    : '@php_dir@/phpDocumentor/src';

require_once $bootstrap_folder . '/phpDocumentor/Application.php';
$app = new phpDocumentor\Application();
$app->run();

// disable E_STRICT reporting on the end to prevent PEAR from throwing Strict warnings.
error_reporting(error_reporting() & ~E_STRICT);
=======
trigger_error('phpDocumentor2 should be run from the phpdoc file, not phpdoc.php', E_USER_DEPRECATED);
require_once __DIR__.'/phpdoc';
>>>>>>> e9ac1306
<|MERGE_RESOLUTION|>--- conflicted
+++ resolved
@@ -1,28 +1,14 @@
 #!/usr/bin/env php
 <?php
+/**
+ * phpDocumentor
+ *
+ * PHP Version 5.3
+ *
+ * @copyright 2010-2013 Mike van Riel / Naenius (http://www.naenius.com)
+ * @license   http://www.opensource.org/licenses/mit-license.php MIT
+ * @link      http://phpdoc.org
+ */
 
-<<<<<<< HEAD
-// check whether xhprof is loaded
-$profile   = (bool)(getenv('PHPDOC_PROFILE') === 'on');
-$xhguiPath = getenv('XHGUI_PATH');
-if ($profile && $xhguiPath && extension_loaded('xhprof')) {
-    echo 'PROFILING ENABLED' . PHP_EOL;
-    include($xhguiPath . '/external/header.php');
-}
-
-// determine base include folder, if @php_dir@ contains @php_dir then
-// we did not install via PEAR
-$bootstrap_folder = (strpos('@php_dir@', '@php_dir') === 0)
-    ? __DIR__ . '/../src'
-    : '@php_dir@/phpDocumentor/src';
-
-require_once $bootstrap_folder . '/phpDocumentor/Application.php';
-$app = new phpDocumentor\Application();
-$app->run();
-
-// disable E_STRICT reporting on the end to prevent PEAR from throwing Strict warnings.
-error_reporting(error_reporting() & ~E_STRICT);
-=======
 trigger_error('phpDocumentor2 should be run from the phpdoc file, not phpdoc.php', E_USER_DEPRECATED);
-require_once __DIR__.'/phpdoc';
->>>>>>> e9ac1306
+require_once __DIR__.'/phpdoc';