<<<<<<< HEAD
08/07/2011: Version 0.13.0
--------------------------

* FIXED:    @see now generates a link to the appropriate section in the
            documentation.
* ADDED:    Class descriptions now show a list of @see links to which they refer
            instead of showing them in the sidebar.
* ADDED:    @property, @property-read and @property-write are now shown as 'real'
            properties in de class listing.
* ADDED:    @param descriptions are now parsed for Markdown syntax.
* ADDED:    @uses now generates a link to the used element and generates a new
            tag @used_by on the target element.
* REMOVED:  Description excerpts in the sidebar to increase performance and usability.
=======
??/07/2011: Version 0.12.3
--------------------------

* FIXED:    Invoking class_exists on finfo without the Fileinfo extension threw
            a warning. Fixed by exchanging this for a call to extension_loaded.
>>>>>>> 25b19a1f

27/07/2011: Version 0.12.2
--------------------------

* FIXED:    Using http://pear.zfcampus.org as PEAR dependency breaks the
            environments of users who have their own ZF version in the include
            path. Additionally the inclusion made the download larger than
            necessary.
* FIXED:    Removed wkhtmltopdf binary; PDF generation is not widely used yet
            and it only caused the download to increase with 11MB. This will
            be reintroduced later as dependency.

26/07/2011: Version 0.12.1
--------------------------

* FIXED     Default package was always shown when a file-level constant was
            present and the file did not have a @package tag.
* FIXED:    Graph was not generated if the tmp path contained a space
* FIXED:    if a long description contained special characters then generation
            failed.
* FIXED:    Transformation crashed when a parent and child element were both
            marked with @internal or @ignore.
* FIXED:    The parser crashed when the `glob` call when using the -f argument
            fails; the file retrieval has been changed to only use glob when
            either *, ? or [ is present in the string (as determined in the
            glob man page); otherwise a glob is attempted. if glob fails then
            the pattern is ignored and a message shown.
* FIXED:    Generating documentation on PHP 5.2.x was broken; Class could not
            be found errors was shown due to inclusion of namespace slash

07/17/2011: Version 0.12.0
--------------------------

* ADDED:    Support for the @internal tag (do not document this tag if the
            `parseprivate` option is not provided). Thanks to @kix for
            contributing this code.
* ADDED:    Support for the @ignore tag (do not document element containing this
            tag at all). Thanks to @kix for contributing this code.
* FIXED:    Properties and methods in the class overview are now sorted by name.
* ADDED:    DocBlox returns non-zero codes when failing. Thanks to @trii for
            contributing the code.
* ADDED:    Support for documenting the contents of phar archives
* REMOVED:  Dependency on PEAR component Image_GraphViz
* ADDED:    Class Inheritance Diagram now shows `implements` relations between
            classes and interfaces.
* REMOVED:  Class Inheritance Diagram no longer shows a stdClass super-parent
* ADDED:    Class Inheritance Diagram now groups classes per namespace and shows
            that namespace name to make relations clearer
* FIXED:    Class Inheritance Diagram no longer breaks out of the frame when
            navigating to a class' definition.
* FIXED:    Improved Ignore handling
* FIXED:    Scalars are no longer prefixed with a \
* ADDED:    Internal classes (PHP core classes + extensions) will now redirect
            to the PHP man pages
* ADDED:    Sidebar is now resizeable (javascript is required for this)
* ADDED:    Support for $this and self as type in an @return tag; the type will
            automatically be replaced with the class where the method is defined
            and a new tag @fluent will be added.
* FIXED:    subpackage tags are no longer inherited if the super and sub class'
            package names differ; this causes mismatches in user expectation and
            the package index in the structure file no longer matches reality.
            The latter causes the classes to be omitted from the package
            section of the sidebar navigation.
* FIXED:    when providing a class / element name to @link it will find the
            corresponding documentation. Please note that this is not adviced;
            please use @see to look up elements. This functionality is provided
            as backwards compatibility for phpDocumentor.
* ADDED:    The method, property and constants mentioned in the class sidebar
            can now be collapsed.

06/12/2011: Version 0.11.0
--------------------------

* FIXED:    transform.php and parse.php referred to docblox.php but this is no
            longer present in a PEAR installation
* FIXED:    If you accidentally use a CONSTANT as name for a define instead of
            a literal string will DocBlox throw an error and skip parsing of that
            constant.
* CHANGED:  Tweaked the splitting of a DocBlock to better support foreign characters
* ADDED:    theme:list task to show which themes are natively present
* ADDED:    theme:generate task to generate a skeleton theme/template
* ADDED:    Support for relative paths in the ignore argument; relative path is
            counted from the project origin.
* FIXED:    Made several performance improvements
* ADDED:    New option --visibility: you can limit which methods are included
            during generation of the Docs.
* CHANGED:  Reflection tag classes were altered to make them more easily extendable
* CHANGED:  Errors about issues in DocBlocks have been improved
* FIXED:    Tags were not separated if they were preceded by more than 1 whitespace character.
* CHANGED:  Rewritten the README to match the current state of the project.
* ADDED:    Color coding of elements to indicate the visibility
* ADDED:    Transformation Behaviours: ad hoc business logic that adds meta data onto
            the structure.xml pre-transformation.
* ADDED:    Inheritance of Interface, Class, Property and Method DocBlocks; please refer to
            /docs/manual/04 - Anatomy of a DocBlock.md for a complete description.
* FIXED:    Packaging contained an error where the contents of the batch file were incorrectly generated
* FIXED:    PHP files without PHP Content (template files) caused a notice
* FIXED:    When DocBlocks contained a FQCN DocBlox did not link it to the right page
* ADDED:    Tag definitions, this allows content creators to define how tags are added to the structure file
* FIXED:    DocBlox fatalled when it encountered a folder which it did not have permission to; now it ignores it

05/08/2011: Version 0.10.0
--------------------------

* FIXED:    DocBlox no longer throws E_STRICT errors due to the usage of Image_Graphviz
* FIXED:    The type information in the method/function signature had an extra | appended
* FIXED:    Writing of parameters to XML failed with by reference arguments due to the &
* FIXED:    Arguments with an & were not interpreted by the class detection to create links in the docs
* FIXED:    Extra spaces in front of the first @ in a tag block would cause parsing errors
* ADDED:    @throw and @throws are now both clickable and take you to the given class (when found)
* CHANGED:  Landing page of Zend template to prevent crashing or long loading browsers
* CHANGED:  Landing page of default and frames template now show a placeholder paqe to prevent crashing or long loading browsers
* ADDED:    Symbols to the sidebar indicating whether a class or interface is shown
* CHANGED:  Updated templates
* ADDED:    by @benmatselby: Made @link clickable, it opens the given destination
* CHANGED:  Made the Tasks use a runner so that you can easily re-use tasks in one another (as is done in the project:run task)
* FIXED:    project:run task was broken; it crashed when you provided any arguments
* FIXED:    Include path in docblox.php was included twice and a suffixing / was present in one of the added paths
* FIXED:    by @benmatselby: Runner was split into a TaskRunner and ApplicationRunner
* FIXED:    Files who were detected as unknown-8bit encoding were not parsed
* CHANGED:  README was moved to README.md to clarify that the file uses Markdown support
* ADDED:    Dependencies to the PEAR package generation for Zend, Markdown and Image_Graphviz
* REMOVED:  Zend, Markdown and Image_GraphViz from the package.xml files listing
* FIXED:    Permissions for docblox.php, parser.php and transform.php to have the execute flag
* ADDED:    by @benmatselby: Introduced DocBlock validators where we can add a validation per structure type (method, class, file, etc)
* FIXED:    @todo was not picked up correctly
* ADDED:    defines are now detected and parsed as constants
* FIXED:    Detection code relies on PHP 5.3 constants; added conditional defines for them
* CHANGED:  Task runner was made more generic; a new application runner was introduced and performance optimizations were done
* CHANGED:  Moved subpackages to top of content listing for a package in the left sidebar
* ADDED:    Files listing in default template
* FIXED:    Property types did not link
* FIXED:    Extends and implements were not shown
* FIXED:    Several styling issues with FireFox and Internet Explorer
* ADDED:    Functions to sidebar
* CHANGED:  About anything and everything concerning the theme, it is more clean and feature rich than the previous
* ADDED:    A new API section in the sidebar showing all elements marked as public API using the @api tags
* FIXED:    description of @return was double-escaped
* ADDED:    Templates / Themes can now be created outside the DocBlox directory structure and invoked
            by giving an existing path (absolute or relative) to the --template argument.
* CHANGED:  Merged templates and themes folder to become consistent with external templates and
            because duplication was deemed unnecessary

04/02/2011: Version 0.9: Improve Theming and CLI
------------------------------------------------

* ADDED:    Templating support; it is now possible to mix and match transformations and actions in a template configuration.
* FIXED:    Added support for PEAR packages by adding a package.xml and moving directories
* ADDED:    docblox.bat for use in windows environments (thanks to Tyrael)
* FIXED:    Invoking docblox from an arbitrary location (to aid int he PEAR package)
* ADDED:    Redesigned DocBlox template
* ADDED:    New template 'frames' for frame display
* ADDED:    New template 'Zend' for Zend Framework
* FIXED:    Changed DocBlox to support frames based templates
* FIXED:    Added links for types in the signature of a method
* FIXED:    Made changes in the generic styling to increase uniformity
* FIXED:    Github issue 24: FILEINFO_MIME_ENCODING is not supported on PHP 5.2.x
* FIXED:    Github issue 23: detection whether log file can be written always detected false
* ADDED:    Move the configuration code from DocBlox_Abstract to DocBlox_Config
* ADDED:    Moved the logging code from DocBlox_Abstract to DocBlox_Log
* ADDED:    Quiet mode to transform and parse
* ADDED:    New tasks system (inspired by Symfony 1.x)
* ADDED:    Transformed parse and transform into tasks
* ADDED:    List task which lists all available tasks
* REMOVED:  sfTimer, replaced it with microtime calls
* ADDED:    Re-implemented Search in the new templates
* ADDED:    @throw and @throws are now clickable and redirect to the right page
* ADDED:    Support for adding your own project title using the --title command line argument or in the configuration
* FIXED:    Interfaces were not shown in the class tree
* FIXED:    Click-through on interfaces did not work
* FIXED:    New window was opened when clicking on a link in the default theme
* FIXED:    Closures no longer generate warnings
* FIXED:    Incremental parsing was broken due to refactorings with the filenames
* ADDED:    Missing docblock errors now show the file in which they occurred
* FIXED:    path name was not truncated to the base level; the full path was shown
* FIXED:    The namespaces tree went out of bounds with certain classnames; this has been fixed
* ADDED:    Made extends and implements sections click-through.
* FIXED:    Classes without @package were not shown in the package overview
* FIXED:    Added ordering to classes in overview
* ADDED:    Classes in the class diagram are now clickable and will take you to their documentation page.
* ADDED:    Markdown support to Long Descriptions in DocBlock
* ADDED:    Changed directory structure to match PEAR2 standards for recognizability
* ADDED:    Support for automatic parsing of docblox.xml or docblox.dist.xml config files in the working folder
* ADDED:    Task 'docblox project:run': executes a parse and transform in one go
* FIXED:    Default namespace is no longer shown when just using includes in the global namespace.
* FIXED:    Class diagram was broken due to changes in namespace handling; fixed this now
* FIXED:    Navigation now remembers what you have selected
* ADDED:    PDF generation using wkhtmltopdf (http://code.google.com/p/wkhtmltopdf/); try it by adding: '--template pdf'
            to your call to 'transform'.
* ADDED:    Support for multiple types with an @param, @var and @return separated by the | character, i.e.: class1|class2
* ADDED:    Support for object array notation in all types (i.e. @param, @var, @return), for example: class1[]
* FIXED:    Namespace tree was still visible, even if you had no namespaces
* FIXED:    Changed Graph to be shown for fully on the landing page but full size when you click on the detail
* FIXED:    Descriptions of class properties were not shown if it only consisted of the @var description text; only the
            Short and Long description were shown
* FIXED:    Default value for a class property was not shown
* ADDED:    A warning is now thrown whenever the variable name of a function argument does not match the name defined
            in the DocBlock
* ADDED:    A warning is now thrown whenever a variable is not represented in the DocBlock
* ADDED:    When only 1 package exists in the project it is made 'static' and the subpackages are automatically expanded
* FIXED:    Encountered two docblock types which weren't parsed correctly; fixed by RichardJ

02/19/2011: Version 0.8: fix known issues
-----------------------------------------

* ADDED:    Support for array notation of types (i.e. string[] or MyClass[])
* ADDED:    Support for the T_USE token (namespace aliasing)
* FIXED:    PHP 5.2.6 compatibility was restored; changed in the previous versions broke this
* FIXED:    Improved file character encoding methods; using forward compatibility (uses finfo when available)
* FIXED:    renamed config.xml to doctrine.config.xml to help Jenkins config
* ADDED:    transformer now also checks the version of DocBlox vs. the structure.xml; if  it differs you need to
            regenerate your structure.xml
* FIXED:    DocBlox no longer tries to find the log directory in the working directory but in the DocBlox root
* ADDED:    Replaced Zend_Reflector_DocBlock with a new DocBlox_Reflector_DocBlock set of classes, this fixes
            among others the following issues:
            - Multi-line short descriptions were not possible
            - Short descriptions now end if a closing dot is encountered (dot not in a word)
            - Multi-line tags are now possible
            - Correct handling of unicode characters in tags
* FIXED:    Bodyless methods (abstract or interface) kept searching for an opening brace and thus took the braces of
            the next structure. Now the code recognizes bodyless methods and skips trying to find a body.
* FIXED:    Structures without DocBlocks would use the DocBlock within 10 tokens; sometimes incorrectly using
            the DocBlock of another structure.
* ADDED:    DocBlox now recognizes inline tags in long descriptions; the data is not yet included in the structure.xml

02/01/2011: Version 0.7: Enhance docblock support, add new template and improve theming
---------------------

* FIXED:    Generated paths where set absolute to the file system preventing the running of generated output in a webserver
* FIXED:    Namespaces where not included in the extend and implement xml nodes
* FIXED:    Class hierarchy chart entered an endless recursion if a class extended another class with the same name in a different namespace
* FIXED:    Closures break the parser, DocBlox_Reflection_Function::findName assumes to find one but closures do not have a name. Closures receive the name 'Closure'
* ADDED:    Line numbers to all objects in the xml output
* ADDED:    Add links to other classes with the @param and @return annotation information
* FIXED:    Namespace support was not converting local class notation to a full_name class notation (including namespaces)
* FIXED:    Namespace was not registered with anything else other than a file, class or interface
* ADDED:    Property @var tag also links to other files
* ADDED:    AJAX search box for larger projects, use the option '--search=Ajax' with the transformer to use it
* ADDED:    NONE search option to disable the search action, use the option '--search=None' with the transformer to use it
* ADDED:    New theme
* FIXED:    Theming did not support different XSL files per theme. this has now been fixed
* BC-BREAK: Namespaces and their sub-spaces are now stored hierarchically at the bottom of the XML file, this used to
            be a flat list
* ADDED:    Themes can now preprocess XSL templates present in the 'preprocess' folder and store them in memory to
            speed up parsing of seldom changing data
* FIXED:    variables in methods were recognized as properties when enclosed in accolades (thanks for noticing @pmjones)
* FIXED:    Improved performance by changing hash from md5 to filemtime (thanks to @pmjones for this tip!)
* ADDED:    Recognition of file character encoding and conversion to UTF-8 (thanks to @dzuelke)
* FIXED:    Improved performance by disabling the PHP Lint check by default; can be enabled using the --validate option
* ADDED:    Make packages foldable as i done with namespaces (no support for subpackages yet!) (thanks to @pmjones)
* FIXED:    Support for Unicode characters in @author annotations
* FIXED:    The generation of filenames for the transformation process produced the wrong names on Windows. A '/' was
            hardcoded while this should have been a DIRECTORY_SEPARATOR
* ADDED:    Version to parsed data (structure.xml) and enforce a full re-parse when the version number has changed
* BC-BREAK: Packages and subpackages are now stored hierarchically at the bottom of the XML file, this used to
            be a flat list
* ADDED:    Added support for the @subpackage in the sidebar of the default2 theme
* FIXED:    Renamed default2 template to default template
* ADDED:    Added search capabilities to default template (does not work in Chrome when running locally)

10/29/2010: Version 0.6: Add configuration files, clean up and fixes
---------------------

* FIXED:   Ignore path argument was broken, made fixes
* FIXED:   Added more comments to the code
* ADDED:   changelog
* CHANGED: TODO to have more of a roadmap function
* ADDED:   Zend_Config support for projects and default configuration (command-line options override settings)
* FIXED:   Capture STDERR message when graphviz is not installed (ClassGraph.php:26)
* CHANGED: Get Transformation Writer from Config
* CHANGED: separated source and target parameter for transform.php
* ADDED:   license (information)
* ADDED:   output format parameter to transform.php
* FIXED:   Properties sidebar of class goes out of bounds if the tags are too big
* ADDED:   line numbers to markers<|MERGE_RESOLUTION|>--- conflicted
+++ resolved
@@ -1,4 +1,3 @@
-<<<<<<< HEAD
 08/07/2011: Version 0.13.0
 --------------------------
 
@@ -12,13 +11,12 @@
 * ADDED:    @uses now generates a link to the used element and generates a new
             tag @used_by on the target element.
 * REMOVED:  Description excerpts in the sidebar to increase performance and usability.
-=======
+
 ??/07/2011: Version 0.12.3
 --------------------------
 
 * FIXED:    Invoking class_exists on finfo without the Fileinfo extension threw
             a warning. Fixed by exchanging this for a call to extension_loaded.
->>>>>>> 25b19a1f
 
 27/07/2011: Version 0.12.2
 --------------------------
