<<<<<<< HEAD
07/16/2011: Version 0.12.0 - Extendability
------------------------------------------
=======
08/09/2011: Version 0.13.1

* FIXED:    Constants name NAMESPACE caused issues in the name detection
* FIXED:    Property descriptions were not shown
* FIXED:    property's static attribute was shown as simple label
* FIXED:    Tag descriptions became double HTML encoded
* ADDED:    Inherited method's names are gray instead of blue so that it is
            obvious which is inherited and which is declared
* FIXED:    E_STRICT error in code
* FIXED:    @uses from and to a function (instead of method) caused errors
* FIXED:    Issue with a filename causing Jenkins to have troubles

08/08/2011: Version 0.13.0
--------------------------

* FIXED:    @see now generates a link to the appropriate section in the
            documentation.
* ADDED:    Class descriptions now show a list of @see links to which they refer
            instead of showing them in the sidebar.
* ADDED:    @property, @property-read and @property-write are now shown as 'real'
            properties in de class listing.
* ADDED:    @param descriptions are now parsed for Markdown syntax.
* ADDED:    @uses now generates a link to the used element and generates a new
            tag @used_by on the target element.
* REMOVED:  Description excerpts in the sidebar to increase performance and usability.
* ADDED:    Methods from super classes are now visible in a child class
* CHANGED:  File overview UI is changed to reduce clutter and be more visual appealing.
* ADDED:    Allowed visibility can now be specified in the docblox.xml configuration
            file; see docblox.tpl.xml to see where.
* ADDED:    @author and @license tags now show a link and (more) human-readable
            text; thanks to @dzuelke

05/08/2011: Version 0.12.3
--------------------------

* FIXED:    Invoking class_exists on finfo without the Fileinfo extension threw
            a warning. Fixed by exchanging this for a call to extension_loaded.
* FIXED:    The inheritance part of the transformation broke when a class
            contained invalid characters. Expanded class name recognition to
            allow illegal characters and added a security check to prevent such
            problems in the future.
* FIXED:    Missing docblocks could cause a crash during inheritance creation
* FIXED:    @return false now interprets false as a literal meta-'type' and
            does not add the namespace anymore.
* FIXED:    encoding detection now also tries a different approach when the
            detected type is binary, which can hardly be true.
* FIXED:    Files are now generated with db_ instead of an underscore because
            Github Pages won't display pages starting with a single underscore.
* FIXED:    @param descriptions were improperly escaped

27/07/2011: Version 0.12.2
--------------------------

* FIXED:    Using http://pear.zfcampus.org as PEAR dependency breaks the
            environments of users who have their own ZF version in the include
            path. Additionally the inclusion made the download larger than
            necessary.
* FIXED:    Removed wkhtmltopdf binary; PDF generation is not widely used yet
            and it only caused the download to increase with 11MB. This will
            be reintroduced later as dependency.

26/07/2011: Version 0.12.1
--------------------------

* FIXED     Default package was always shown when a file-level constant was
            present and the file did not have a @package tag.
* FIXED:    Graph was not generated if the tmp path contained a space
* FIXED:    if a long description contained special characters then generation
            failed.
* FIXED:    Transformation crashed when a parent and child element were both
            marked with @internal or @ignore.
* FIXED:    The parser crashed when the `glob` call when using the -f argument
            fails; the file retrieval has been changed to only use glob when
            either *, ? or [ is present in the string (as determined in the
            glob man page); otherwise a glob is attempted. if glob fails then
            the pattern is ignored and a message shown.
* FIXED:    Generating documentation on PHP 5.2.x was broken; Class could not
            be found errors was shown due to inclusion of namespace slash

07/17/2011: Version 0.12.0
--------------------------
>>>>>>> 99611fc5

* BC-BREAK: DocBlox_Parser::parseFiles() now accepts a DocBlox_Parser_Files instance instead of an array of file names.
            Anyone using the command line will not notice this BC break but if you use DocBlox_Parser directly this will
            affect your application. Please check DocBlox_Task_Parse how to use this new object.
            The change has been done to be able to control the file selection process in more detail and spot/fix bugs
            with ignore paths and more.
* ADDED:    EventDispatcher to coordinate logging efforts and make DocBlox extra extensible.
* ADDED:    Support for the @internal tag (do not document this tag if the
            `parseprivate` option is not provided). Thanks to @kix for
            contributing this code.
* ADDED:    Support for the @ignore tag (do not document element containing this
            tag at all). Thanks to @kix for contributing this code.
* FIXED:    Properties and methods in the class overview are now sorted by name.
* ADDED:    DocBlox returns non-zero codes when failing. Thanks to @trii for
            contributing the code.
* ADDED:    Support for documenting the contents of phar archives
* REMOVED:  Dependency on PEAR component Image_GraphViz
* ADDED:    Class Inheritance Diagram now shows `implements` relations between
            classes and interfaces.
* REMOVED:  Class Inheritance Diagram no longer shows a stdClass super-parent
* ADDED:    Class Inheritance Diagram now groups classes per namespace and shows
            that namespace name to make relations clearer
* FIXED:    Class Inheritance Diagram no longer breaks out of the frame when
            navigating to a class' definition.
* FIXED:    Improved Ignore handling
* FIXED:    Scalars are no longer prefixed with a \
* ADDED:    Internal classes (PHP core classes + extensions) will now redirect
            to the PHP man pages
* ADDED:    Sidebar is now resizeable (javascript is required for this)
* ADDED:    Support for $this and self as type in an @return tag; the type will
            automatically be replaced with the class where the method is defined
            and a new tag @fluent will be added.
* FIXED:    subpackage tags are no longer inherited if the super and sub class'
            package names differ; this causes mismatches in user expectation and
            the package index in the structure file no longer matches reality.
            The latter causes the classes to be omitted from the package
            section of the sidebar navigation.
* FIXED:    when providing a class / element name to @link it will find the
            corresponding documentation. Please note that this is not adviced;
            please use @see to look up elements. This functionality is provided
            as backwards compatibility for phpDocumentor.
* ADDED:    The method, property and constants mentioned in the class sidebar
            can now be collapsed.

06/12/2011: Version 0.11.0
--------------------------

* FIXED:    transform.php and parse.php referred to docblox.php but this is no
            longer present in a PEAR installation
* FIXED:    If you accidentally use a CONSTANT as name for a define instead of
            a literal string will DocBlox throw an error and skip parsing of that
            constant.
* CHANGED:  Tweaked the splitting of a DocBlock to better support foreign characters
* ADDED:    theme:list task to show which themes are natively present
* ADDED:    theme:generate task to generate a skeleton theme/template
* ADDED:    Support for relative paths in the ignore argument; relative path is
            counted from the project origin.
* FIXED:    Made several performance improvements
* ADDED:    New option --visibility: you can limit which methods are included
            during generation of the Docs.
* CHANGED:  Reflection tag classes were altered to make them more easily extendable
* CHANGED:  Errors about issues in DocBlocks have been improved
* FIXED:    Tags were not separated if they were preceded by more than 1 whitespace character.
* CHANGED:  Rewritten the README to match the current state of the project.
* ADDED:    Color coding of elements to indicate the visibility
* ADDED:    Transformation Behaviours: ad hoc business logic that adds meta data onto
            the structure.xml pre-transformation.
* ADDED:    Inheritance of Interface, Class, Property and Method DocBlocks; please refer to
            /docs/manual/04 - Anatomy of a DocBlock.md for a complete description.
* FIXED:    Packaging contained an error where the contents of the batch file were incorrectly generated
* FIXED:    PHP files without PHP Content (template files) caused a notice
* FIXED:    When DocBlocks contained a FQCN DocBlox did not link it to the right page
* ADDED:    Tag definitions, this allows content creators to define how tags are added to the structure file
* FIXED:    DocBlox fatalled when it encountered a folder which it did not have permission to; now it ignores it

05/08/2011: Version 0.10.0
--------------------------

* FIXED:    DocBlox no longer throws E_STRICT errors due to the usage of Image_Graphviz
* FIXED:    The type information in the method/function signature had an extra | appended
* FIXED:    Writing of parameters to XML failed with by reference arguments due to the &
* FIXED:    Arguments with an & were not interpreted by the class detection to create links in the docs
* FIXED:    Extra spaces in front of the first @ in a tag block would cause parsing errors
* ADDED:    @throw and @throws are now both clickable and take you to the given class (when found)
* CHANGED:  Landing page of Zend template to prevent crashing or long loading browsers
* CHANGED:  Landing page of default and frames template now show a placeholder paqe to prevent crashing or long loading browsers
* ADDED:    Symbols to the sidebar indicating whether a class or interface is shown
* CHANGED:  Updated templates
* ADDED:    by @benmatselby: Made @link clickable, it opens the given destination
* CHANGED:  Made the Tasks use a runner so that you can easily re-use tasks in one another (as is done in the project:run task)
* FIXED:    project:run task was broken; it crashed when you provided any arguments
* FIXED:    Include path in docblox.php was included twice and a suffixing / was present in one of the added paths
* FIXED:    by @benmatselby: Runner was split into a TaskRunner and ApplicationRunner
* FIXED:    Files who were detected as unknown-8bit encoding were not parsed
* CHANGED:  README was moved to README.md to clarify that the file uses Markdown support
* ADDED:    Dependencies to the PEAR package generation for Zend, Markdown and Image_Graphviz
* REMOVED:  Zend, Markdown and Image_GraphViz from the package.xml files listing
* FIXED:    Permissions for docblox.php, parser.php and transform.php to have the execute flag
* ADDED:    by @benmatselby: Introduced DocBlock validators where we can add a validation per structure type (method, class, file, etc)
* FIXED:    @todo was not picked up correctly
* ADDED:    defines are now detected and parsed as constants
* FIXED:    Detection code relies on PHP 5.3 constants; added conditional defines for them
* CHANGED:  Task runner was made more generic; a new application runner was introduced and performance optimizations were done
* CHANGED:  Moved subpackages to top of content listing for a package in the left sidebar
* ADDED:    Files listing in default template
* FIXED:    Property types did not link
* FIXED:    Extends and implements were not shown
* FIXED:    Several styling issues with FireFox and Internet Explorer
* ADDED:    Functions to sidebar
* CHANGED:  About anything and everything concerning the theme, it is more clean and feature rich than the previous
* ADDED:    A new API section in the sidebar showing all elements marked as public API using the @api tags
* FIXED:    description of @return was double-escaped
* ADDED:    Templates / Themes can now be created outside the DocBlox directory structure and invoked
            by giving an existing path (absolute or relative) to the --template argument.
* CHANGED:  Merged templates and themes folder to become consistent with external templates and
            because duplication was deemed unnecessary

04/02/2011: Version 0.9: Improve Theming and CLI
------------------------------------------------

* ADDED:    Templating support; it is now possible to mix and match transformations and actions in a template configuration.
* FIXED:    Added support for PEAR packages by adding a package.xml and moving directories
* ADDED:    docblox.bat for use in windows environments (thanks to Tyrael)
* FIXED:    Invoking docblox from an arbitrary location (to aid int he PEAR package)
* ADDED:    Redesigned DocBlox template
* ADDED:    New template 'frames' for frame display
* ADDED:    New template 'Zend' for Zend Framework
* FIXED:    Changed DocBlox to support frames based templates
* FIXED:    Added links for types in the signature of a method
* FIXED:    Made changes in the generic styling to increase uniformity
* FIXED:    Github issue 24: FILEINFO_MIME_ENCODING is not supported on PHP 5.2.x
* FIXED:    Github issue 23: detection whether log file can be written always detected false
* ADDED:    Move the configuration code from DocBlox_Abstract to DocBlox_Config
* ADDED:    Moved the logging code from DocBlox_Abstract to DocBlox_Log
* ADDED:    Quiet mode to transform and parse
* ADDED:    New tasks system (inspired by Symfony 1.x)
* ADDED:    Transformed parse and transform into tasks
* ADDED:    List task which lists all available tasks
* REMOVED:  sfTimer, replaced it with microtime calls
* ADDED:    Re-implemented Search in the new templates
* ADDED:    @throw and @throws are now clickable and redirect to the right page
* ADDED:    Support for adding your own project title using the --title command line argument or in the configuration
* FIXED:    Interfaces were not shown in the class tree
* FIXED:    Click-through on interfaces did not work
* FIXED:    New window was opened when clicking on a link in the default theme
* FIXED:    Closures no longer generate warnings
* FIXED:    Incremental parsing was broken due to refactorings with the filenames
* ADDED:    Missing docblock errors now show the file in which they occurred
* FIXED:    path name was not truncated to the base level; the full path was shown
* FIXED:    The namespaces tree went out of bounds with certain classnames; this has been fixed
* ADDED:    Made extends and implements sections click-through.
* FIXED:    Classes without @package were not shown in the package overview
* FIXED:    Added ordering to classes in overview
* ADDED:    Classes in the class diagram are now clickable and will take you to their documentation page.
* ADDED:    Markdown support to Long Descriptions in DocBlock
* ADDED:    Changed directory structure to match PEAR2 standards for recognizability
* ADDED:    Support for automatic parsing of docblox.xml or docblox.dist.xml config files in the working folder
* ADDED:    Task 'docblox project:run': executes a parse and transform in one go
* FIXED:    Default namespace is no longer shown when just using includes in the global namespace.
* FIXED:    Class diagram was broken due to changes in namespace handling; fixed this now
* FIXED:    Navigation now remembers what you have selected
* ADDED:    PDF generation using wkhtmltopdf (http://code.google.com/p/wkhtmltopdf/); try it by adding: '--template pdf'
            to your call to 'transform'.
* ADDED:    Support for multiple types with an @param, @var and @return separated by the | character, i.e.: class1|class2
* ADDED:    Support for object array notation in all types (i.e. @param, @var, @return), for example: class1[]
* FIXED:    Namespace tree was still visible, even if you had no namespaces
* FIXED:    Changed Graph to be shown for fully on the landing page but full size when you click on the detail
* FIXED:    Descriptions of class properties were not shown if it only consisted of the @var description text; only the
            Short and Long description were shown
* FIXED:    Default value for a class property was not shown
* ADDED:    A warning is now thrown whenever the variable name of a function argument does not match the name defined
            in the DocBlock
* ADDED:    A warning is now thrown whenever a variable is not represented in the DocBlock
* ADDED:    When only 1 package exists in the project it is made 'static' and the subpackages are automatically expanded
* FIXED:    Encountered two docblock types which weren't parsed correctly; fixed by RichardJ

02/19/2011: Version 0.8: fix known issues
-----------------------------------------

* ADDED:    Support for array notation of types (i.e. string[] or MyClass[])
* ADDED:    Support for the T_USE token (namespace aliasing)
* FIXED:    PHP 5.2.6 compatibility was restored; changed in the previous versions broke this
* FIXED:    Improved file character encoding methods; using forward compatibility (uses finfo when available)
* FIXED:    renamed config.xml to doctrine.config.xml to help Jenkins config
* ADDED:    transformer now also checks the version of DocBlox vs. the structure.xml; if  it differs you need to
            regenerate your structure.xml
* FIXED:    DocBlox no longer tries to find the log directory in the working directory but in the DocBlox root
* ADDED:    Replaced Zend_Reflector_DocBlock with a new DocBlox_Reflector_DocBlock set of classes, this fixes
            among others the following issues:
            - Multi-line short descriptions were not possible
            - Short descriptions now end if a closing dot is encountered (dot not in a word)
            - Multi-line tags are now possible
            - Correct handling of unicode characters in tags
* FIXED:    Bodyless methods (abstract or interface) kept searching for an opening brace and thus took the braces of
            the next structure. Now the code recognizes bodyless methods and skips trying to find a body.
* FIXED:    Structures without DocBlocks would use the DocBlock within 10 tokens; sometimes incorrectly using
            the DocBlock of another structure.
* ADDED:    DocBlox now recognizes inline tags in long descriptions; the data is not yet included in the structure.xml

02/01/2011: Version 0.7: Enhance docblock support, add new template and improve theming
---------------------

* FIXED:    Generated paths where set absolute to the file system preventing the running of generated output in a webserver
* FIXED:    Namespaces where not included in the extend and implement xml nodes
* FIXED:    Class hierarchy chart entered an endless recursion if a class extended another class with the same name in a different namespace
* FIXED:    Closures break the parser, DocBlox_Reflection_Function::findName assumes to find one but closures do not have a name. Closures receive the name 'Closure'
* ADDED:    Line numbers to all objects in the xml output
* ADDED:    Add links to other classes with the @param and @return annotation information
* FIXED:    Namespace support was not converting local class notation to a full_name class notation (including namespaces)
* FIXED:    Namespace was not registered with anything else other than a file, class or interface
* ADDED:    Property @var tag also links to other files
* ADDED:    AJAX search box for larger projects, use the option '--search=Ajax' with the transformer to use it
* ADDED:    NONE search option to disable the search action, use the option '--search=None' with the transformer to use it
* ADDED:    New theme
* FIXED:    Theming did not support different XSL files per theme. this has now been fixed
* BC-BREAK: Namespaces and their sub-spaces are now stored hierarchically at the bottom of the XML file, this used to
            be a flat list
* ADDED:    Themes can now preprocess XSL templates present in the 'preprocess' folder and store them in memory to
            speed up parsing of seldom changing data
* FIXED:    variables in methods were recognized as properties when enclosed in accolades (thanks for noticing @pmjones)
* FIXED:    Improved performance by changing hash from md5 to filemtime (thanks to @pmjones for this tip!)
* ADDED:    Recognition of file character encoding and conversion to UTF-8 (thanks to @dzuelke)
* FIXED:    Improved performance by disabling the PHP Lint check by default; can be enabled using the --validate option
* ADDED:    Make packages foldable as i done with namespaces (no support for subpackages yet!) (thanks to @pmjones)
* FIXED:    Support for Unicode characters in @author annotations
* FIXED:    The generation of filenames for the transformation process produced the wrong names on Windows. A '/' was
            hardcoded while this should have been a DIRECTORY_SEPARATOR
* ADDED:    Version to parsed data (structure.xml) and enforce a full re-parse when the version number has changed
* BC-BREAK: Packages and subpackages are now stored hierarchically at the bottom of the XML file, this used to
            be a flat list
* ADDED:    Added support for the @subpackage in the sidebar of the default2 theme
* FIXED:    Renamed default2 template to default template
* ADDED:    Added search capabilities to default template (does not work in Chrome when running locally)

10/29/2010: Version 0.6: Add configuration files, clean up and fixes
---------------------

* FIXED:   Ignore path argument was broken, made fixes
* FIXED:   Added more comments to the code
* ADDED:   changelog
* CHANGED: TODO to have more of a roadmap function
* ADDED:   Zend_Config support for projects and default configuration (command-line options override settings)
* FIXED:   Capture STDERR message when graphviz is not installed (ClassGraph.php:26)
* CHANGED: Get Transformation Writer from Config
* CHANGED: separated source and target parameter for transform.php
* ADDED:   license (information)
* ADDED:   output format parameter to transform.php
* FIXED:   Properties sidebar of class goes out of bounds if the tags are too big
* ADDED:   line numbers to markers<|MERGE_RESOLUTION|>--- conflicted
+++ resolved
@@ -1,7 +1,12 @@
-<<<<<<< HEAD
-07/16/2011: Version 0.12.0 - Extendability
-------------------------------------------
-=======
+xx/10/2011: Version 0.14.1
+--------------------------
+* BC-BREAK: DocBlox_Parser::parseFiles() now accepts a DocBlox_Parser_Files instance instead of an array of file names.
+            Anyone using the command line will not notice this BC break but if you use DocBlox_Parser directly this will
+            affect your application. Please check DocBlox_Task_Parse how to use this new object.
+            The change has been done to be able to control the file selection process in more detail and spot/fix bugs
+            with ignore paths and more.
+* ADDED:    EventDispatcher to coordinate logging efforts and make DocBlox extra extensible.
+
 08/09/2011: Version 0.13.1
 
 * FIXED:    Constants name NAMESPACE caused issues in the name detection
@@ -83,14 +88,7 @@
 
 07/17/2011: Version 0.12.0
 --------------------------
->>>>>>> 99611fc5
-
-* BC-BREAK: DocBlox_Parser::parseFiles() now accepts a DocBlox_Parser_Files instance instead of an array of file names.
-            Anyone using the command line will not notice this BC break but if you use DocBlox_Parser directly this will
-            affect your application. Please check DocBlox_Task_Parse how to use this new object.
-            The change has been done to be able to control the file selection process in more detail and spot/fix bugs
-            with ignore paths and more.
-* ADDED:    EventDispatcher to coordinate logging efforts and make DocBlox extra extensible.
+
 * ADDED:    Support for the @internal tag (do not document this tag if the
             `parseprivate` option is not provided). Thanks to @kix for
             contributing this code.
