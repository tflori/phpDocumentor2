<<<<<<< HEAD
07/16/2011: Version 0.12.0 - Extendability
------------------------------------------

* BC-BREAK: DocBlox_Parser::parseFiles() now accepts a DocBlox_Parser_Files instance instead of an array of file names.
            Anyone using the command line will not notice this BC break but if you use DocBlox_Parser directly this will
            affect your application. Please check DocBlox_Task_Parse how to use this new object.
            The change has been done to be able to control the file selection process in more detail and spot/fix bugs
            with ignore paths and more.
* ADDED:    EventDispatcher to coordinate logging efforts and make DocBlox extra extensible.
* ADDED:    Support for parsing PHAR packages
=======
07/15/2011: Version 0.12.0
--------------------------

* ADDED:    Support for the @internal tag (do not document this tag if the
            `parseprivate` option is not provided). Thanks to @kix for
            contributing this code.
* ADDED:    Support for the @ignore tag (do not document element containing this
            tag at all). Thanks to @kix for contributing this code.
* FIXED:    Properties and methods in the class overview are now sorted by name.
* ADDED:    DocBlox returns non-zero codes when failing. Thanks to @trii for
            contributing the code.
* ADDED:    Support for documenting the contents of phar archives
>>>>>>> a94f48d9

06/12/2011: Version 0.11.0
--------------------------

* FIXED:    transform.php and parse.php referred to docblox.php but this is no
            longer present in a PEAR installation
* FIXED:    If you accidentally use a CONSTANT as name for a define instead of
            a literal string will DocBlox throw an error and skip parsing of that
            constant.
* CHANGED:  Tweaked the splitting of a DocBlock to better support foreign characters
* ADDED:    theme:list task to show which themes are natively present
* ADDED:    theme:generate task to generate a skeleton theme/template
* ADDED:    Support for relative paths in the ignore argument; relative path is
            counted from the project origin.
* FIXED:    Made several performance improvements
* ADDED:    New option --visibility: you can limit which methods are included
            during generation of the Docs.
* CHANGED:  Reflection tag classes were altered to make them more easily extendable
* CHANGED:  Errors about issues in DocBlocks have been improved
* FIXED:    Tags were not separated if they were preceded by more than 1 whitespace character.
* CHANGED:  Rewritten the README to match the current state of the project.
* ADDED:    Color coding of elements to indicate the visibility
* ADDED:    Transformation Behaviours: ad hoc business logic that adds meta data onto
            the structure.xml pre-transformation.
* ADDED:    Inheritance of Interface, Class, Property and Method DocBlocks; please refer to
            /docs/manual/04 - Anatomy of a DocBlock.md for a complete description.
* FIXED:    Packaging contained an error where the contents of the batch file were incorrectly generated
* FIXED:    PHP files without PHP Content (template files) caused a notice
* FIXED:    When DocBlocks contained a FQCN DocBlox did not link it to the right page
* ADDED:    Tag definitions, this allows content creators to define how tags are added to the structure file
* FIXED:    DocBlox fatalled when it encountered a folder which it did not have permission to; now it ignores it

05/08/2011: Version 0.10.0
--------------------------

* FIXED:    DocBlox no longer throws E_STRICT errors due to the usage of Image_Graphviz
* FIXED:    The type information in the method/function signature had an extra | appended
* FIXED:    Writing of parameters to XML failed with by reference arguments due to the &
* FIXED:    Arguments with an & were not interpreted by the class detection to create links in the docs
* FIXED:    Extra spaces in front of the first @ in a tag block would cause parsing errors
* ADDED:    @throw and @throws are now both clickable and take you to the given class (when found)
* CHANGED:  Landing page of Zend template to prevent crashing or long loading browsers
* CHANGED:  Landing page of default and frames template now show a placeholder paqe to prevent crashing or long loading browsers
* ADDED:    Symbols to the sidebar indicating whether a class or interface is shown
* CHANGED:  Updated templates
* ADDED:    by @benmatselby: Made @link clickable, it opens the given destination
* CHANGED:  Made the Tasks use a runner so that you can easily re-use tasks in one another (as is done in the project:run task)
* FIXED:    project:run task was broken; it crashed when you provided any arguments
* FIXED:    Include path in docblox.php was included twice and a suffixing / was present in one of the added paths
* FIXED:    by @benmatselby: Runner was split into a TaskRunner and ApplicationRunner
* FIXED:    Files who were detected as unknown-8bit encoding were not parsed
* CHANGED:  README was moved to README.md to clarify that the file uses Markdown support
* ADDED:    Dependencies to the PEAR package generation for Zend, Markdown and Image_Graphviz
* REMOVED:  Zend, Markdown and Image_GraphViz from the package.xml files listing
* FIXED:    Permissions for docblox.php, parser.php and transform.php to have the execute flag
* ADDED:    by @benmatselby: Introduced DocBlock validators where we can add a validation per structure type (method, class, file, etc)
* FIXED:    @todo was not picked up correctly
* ADDED:    defines are now detected and parsed as constants
* FIXED:    Detection code relies on PHP 5.3 constants; added conditional defines for them
* CHANGED:  Task runner was made more generic; a new application runner was introduced and performance optimizations were done
* CHANGED:  Moved subpackages to top of content listing for a package in the left sidebar
* ADDED:    Files listing in default template
* FIXED:    Property types did not link
* FIXED:    Extends and implements were not shown
* FIXED:    Several styling issues with FireFox and Internet Explorer
* ADDED:    Functions to sidebar
* CHANGED:  About anything and everything concerning the theme, it is more clean and feature rich than the previous
* ADDED:    A new API section in the sidebar showing all elements marked as public API using the @api tags
* FIXED:    description of @return was double-escaped
* ADDED:    Templates / Themes can now be created outside the DocBlox directory structure and invoked
            by giving an existing path (absolute or relative) to the --template argument.
* CHANGED:  Merged templates and themes folder to become consistent with external templates and
            because duplication was deemed unnecessary

04/02/2011: Version 0.9: Improve Theming and CLI
------------------------------------------------

* ADDED:    Templating support; it is now possible to mix and match transformations and actions in a template configuration.
* FIXED:    Added support for PEAR packages by adding a package.xml and moving directories
* ADDED:    docblox.bat for use in windows environments (thanks to Tyrael)
* FIXED:    Invoking docblox from an arbitrary location (to aid int he PEAR package)
* ADDED:    Redesigned DocBlox template
* ADDED:    New template 'frames' for frame display
* ADDED:    New template 'Zend' for Zend Framework
* FIXED:    Changed DocBlox to support frames based templates
* FIXED:    Added links for types in the signature of a method
* FIXED:    Made changes in the generic styling to increase uniformity
* FIXED:    Github issue 24: FILEINFO_MIME_ENCODING is not supported on PHP 5.2.x
* FIXED:    Github issue 23: detection whether log file can be written always detected false
* ADDED:    Move the configuration code from DocBlox_Abstract to DocBlox_Config
* ADDED:    Moved the logging code from DocBlox_Abstract to DocBlox_Log
* ADDED:    Quiet mode to transform and parse
* ADDED:    New tasks system (inspired by Symfony 1.x)
* ADDED:    Transformed parse and transform into tasks
* ADDED:    List task which lists all available tasks
* REMOVED:  sfTimer, replaced it with microtime calls
* ADDED:    Re-implemented Search in the new templates
* ADDED:    @throw and @throws are now clickable and redirect to the right page
* ADDED:    Support for adding your own project title using the --title command line argument or in the configuration
* FIXED:    Interfaces were not shown in the class tree
* FIXED:    Click-through on interfaces did not work
* FIXED:    New window was opened when clicking on a link in the default theme
* FIXED:    Closures no longer generate warnings
* FIXED:    Incremental parsing was broken due to refactorings with the filenames
* ADDED:    Missing docblock errors now show the file in which they occurred
* FIXED:    path name was not truncated to the base level; the full path was shown
* FIXED:    The namespaces tree went out of bounds with certain classnames; this has been fixed
* ADDED:    Made extends and implements sections click-through.
* FIXED:    Classes without @package were not shown in the package overview
* FIXED:    Added ordering to classes in overview
* ADDED:    Classes in the class diagram are now clickable and will take you to their documentation page.
* ADDED:    Markdown support to Long Descriptions in DocBlock
* ADDED:    Changed directory structure to match PEAR2 standards for recognizability
* ADDED:    Support for automatic parsing of docblox.xml or docblox.dist.xml config files in the working folder
* ADDED:    Task 'docblox project:run': executes a parse and transform in one go
* FIXED:    Default namespace is no longer shown when just using includes in the global namespace.
* FIXED:    Class diagram was broken due to changes in namespace handling; fixed this now
* FIXED:    Navigation now remembers what you have selected
* ADDED:    PDF generation using wkhtmltopdf (http://code.google.com/p/wkhtmltopdf/); try it by adding: '--template pdf'
            to your call to 'transform'.
* ADDED:    Support for multiple types with an @param, @var and @return separated by the | character, i.e.: class1|class2
* ADDED:    Support for object array notation in all types (i.e. @param, @var, @return), for example: class1[]
* FIXED:    Namespace tree was still visible, even if you had no namespaces
* FIXED:    Changed Graph to be shown for fully on the landing page but full size when you click on the detail
* FIXED:    Descriptions of class properties were not shown if it only consisted of the @var description text; only the
            Short and Long description were shown
* FIXED:    Default value for a class property was not shown
* ADDED:    A warning is now thrown whenever the variable name of a function argument does not match the name defined
            in the DocBlock
* ADDED:    A warning is now thrown whenever a variable is not represented in the DocBlock
* ADDED:    When only 1 package exists in the project it is made 'static' and the subpackages are automatically expanded
* FIXED:    Encountered two docblock types which weren't parsed correctly; fixed by RichardJ

02/19/2011: Version 0.8: fix known issues
-----------------------------------------

* ADDED:    Support for array notation of types (i.e. string[] or MyClass[])
* ADDED:    Support for the T_USE token (namespace aliasing)
* FIXED:    PHP 5.2.6 compatibility was restored; changed in the previous versions broke this
* FIXED:    Improved file character encoding methods; using forward compatibility (uses finfo when available)
* FIXED:    renamed config.xml to doctrine.config.xml to help Jenkins config
* ADDED:    transformer now also checks the version of DocBlox vs. the structure.xml; if  it differs you need to
            regenerate your structure.xml
* FIXED:    DocBlox no longer tries to find the log directory in the working directory but in the DocBlox root
* ADDED:    Replaced Zend_Reflector_DocBlock with a new DocBlox_Reflector_DocBlock set of classes, this fixes
            among others the following issues:
            - Multi-line short descriptions were not possible
            - Short descriptions now end if a closing dot is encountered (dot not in a word)
            - Multi-line tags are now possible
            - Correct handling of unicode characters in tags
* FIXED:    Bodyless methods (abstract or interface) kept searching for an opening brace and thus took the braces of
            the next structure. Now the code recognizes bodyless methods and skips trying to find a body.
* FIXED:    Structures without DocBlocks would use the DocBlock within 10 tokens; sometimes incorrectly using
            the DocBlock of another structure.
* ADDED:    DocBlox now recognizes inline tags in long descriptions; the data is not yet included in the structure.xml

02/01/2011: Version 0.7: Enhance docblock support, add new template and improve theming
---------------------

* FIXED:    Generated paths where set absolute to the file system preventing the running of generated output in a webserver
* FIXED:    Namespaces where not included in the extend and implement xml nodes
* FIXED:    Class hierarchy chart entered an endless recursion if a class extended another class with the same name in a different namespace
* FIXED:    Closures break the parser, DocBlox_Reflection_Function::findName assumes to find one but closures do not have a name. Closures receive the name 'Closure'
* ADDED:    Line numbers to all objects in the xml output
* ADDED:    Add links to other classes with the @param and @return annotation information
* FIXED:    Namespace support was not converting local class notation to a full_name class notation (including namespaces)
* FIXED:    Namespace was not registered with anything else other than a file, class or interface
* ADDED:    Property @var tag also links to other files
* ADDED:    AJAX search box for larger projects, use the option '--search=Ajax' with the transformer to use it
* ADDED:    NONE search option to disable the search action, use the option '--search=None' with the transformer to use it
* ADDED:    New theme
* FIXED:    Theming did not support different XSL files per theme. this has now been fixed
* BC-BREAK: Namespaces and their sub-spaces are now stored hierarchically at the bottom of the XML file, this used to
            be a flat list
* ADDED:    Themes can now preprocess XSL templates present in the 'preprocess' folder and store them in memory to
            speed up parsing of seldom changing data
* FIXED:    variables in methods were recognized as properties when enclosed in accolades (thanks for noticing @pmjones)
* FIXED:    Improved performance by changing hash from md5 to filemtime (thanks to @pmjones for this tip!)
* ADDED:    Recognition of file character encoding and conversion to UTF-8 (thanks to @dzuelke)
* FIXED:    Improved performance by disabling the PHP Lint check by default; can be enabled using the --validate option
* ADDED:    Make packages foldable as i done with namespaces (no support for subpackages yet!) (thanks to @pmjones)
* FIXED:    Support for Unicode characters in @author annotations
* FIXED:    The generation of filenames for the transformation process produced the wrong names on Windows. A '/' was
            hardcoded while this should have been a DIRECTORY_SEPARATOR
* ADDED:    Version to parsed data (structure.xml) and enforce a full re-parse when the version number has changed
* BC-BREAK: Packages and subpackages are now stored hierarchically at the bottom of the XML file, this used to
            be a flat list
* ADDED:    Added support for the @subpackage in the sidebar of the default2 theme
* FIXED:    Renamed default2 template to default template
* ADDED:    Added search capabilities to default template (does not work in Chrome when running locally)

10/29/2010: Version 0.6: Add configuration files, clean up and fixes
---------------------

* FIXED:   Ignore path argument was broken, made fixes
* FIXED:   Added more comments to the code
* ADDED:   changelog
* CHANGED: TODO to have more of a roadmap function
* ADDED:   Zend_Config support for projects and default configuration (command-line options override settings)
* FIXED:   Capture STDERR message when graphviz is not installed (ClassGraph.php:26)
* CHANGED: Get Transformation Writer from Config
* CHANGED: separated source and target parameter for transform.php
* ADDED:   license (information)
* ADDED:   output format parameter to transform.php
* FIXED:   Properties sidebar of class goes out of bounds if the tags are too big
* ADDED:   line numbers to markers<|MERGE_RESOLUTION|>--- conflicted
+++ resolved
@@ -1,4 +1,3 @@
-<<<<<<< HEAD
 07/16/2011: Version 0.12.0 - Extendability
 ------------------------------------------
 
@@ -8,11 +7,6 @@
             The change has been done to be able to control the file selection process in more detail and spot/fix bugs
             with ignore paths and more.
 * ADDED:    EventDispatcher to coordinate logging efforts and make DocBlox extra extensible.
-* ADDED:    Support for parsing PHAR packages
-=======
-07/15/2011: Version 0.12.0
---------------------------
-
 * ADDED:    Support for the @internal tag (do not document this tag if the
             `parseprivate` option is not provided). Thanks to @kix for
             contributing this code.
@@ -22,7 +16,6 @@
 * ADDED:    DocBlox returns non-zero codes when failing. Thanks to @trii for
             contributing the code.
 * ADDED:    Support for documenting the contents of phar archives
->>>>>>> a94f48d9
 
 06/12/2011: Version 0.11.0
 --------------------------
