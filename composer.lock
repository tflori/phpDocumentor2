{
<<<<<<< HEAD
    "hash": "0bf5195fe3beeb8bf17e30911dc34721",
=======
    "hash": "b59749225c706b1ecb2336515736b661",
>>>>>>> 79034255
    "packages": [
        {
            "package": "cilex/cilex",
            "version": "dev-master",
            "source-reference": "2d109dde30e1e5cf394250c3b7d789b12cfaa899"
        },
        {
            "package": "dflydev/markdown",
            "version": "dev-master",
            "source-reference": "91c6649f89472f6ab60a107a80acc72baacf585c",
            "alias": "1.0.9999999.9999999-dev"
        },
        {
            "package": "pear-symfony/EventDispatcher",
            "version": "1.0.0"
        },
        {
            "package": "phpdocumentor/graphviz",
            "version": "1.0.0-beta3"
        },
        {
            "package": "phpdocumentor/reflection-docblock",
            "version": "1.0.0-beta3"
        },
        {
            "package": "phpdocumentor/template-installer",
            "version": "dev-master",
            "source-reference": "02eddb71fe6733745f64e5a9e0c56cca3e88be15"
        },
        {
            "package": "phpdocumentor/template.responsive",
            "version": "1.0.1"
<<<<<<< HEAD
        },
        {
            "package": "pimple/pimple",
            "version": "dev-master",
            "source-reference": "4e5fc6a6d58a7d9ad1d1974726edc360d28b70ab"
        },
        {
            "package": "symfony/class-loader",
            "version": "dev-master",
            "source-reference": "cd1550a4a6c0794b6b109af2db43fde6e18ee363",
            "alias": "2.1.9999999.9999999-dev"
        },
        {
            "package": "symfony/console",
            "version": "dev-master",
            "source-reference": "8e3c42aa976f18a9bfcb0694553e5f99def3309c",
            "alias": "2.1.9999999.9999999-dev"
        },
        {
            "package": "symfony/finder",
            "version": "dev-master",
            "source-reference": "57ec7198a70e6c40e450ba66cc2f8ecab98746c8",
            "alias": "2.1.9999999.9999999-dev"
        },
        {
            "package": "symfony/process",
            "version": "dev-master",
            "source-reference": "2e4da8c8076744bafed97451bb1574c96cda0e68",
            "alias": "2.1.9999999.9999999-dev"
=======
>>>>>>> 79034255
        }
    ],
    "packages-dev": null,
    "aliases": []
}<|MERGE_RESOLUTION|>--- conflicted
+++ resolved
@@ -1,9 +1,5 @@
 {
-<<<<<<< HEAD
     "hash": "0bf5195fe3beeb8bf17e30911dc34721",
-=======
-    "hash": "b59749225c706b1ecb2336515736b661",
->>>>>>> 79034255
     "packages": [
         {
             "package": "cilex/cilex",
@@ -36,7 +32,6 @@
         {
             "package": "phpdocumentor/template.responsive",
             "version": "1.0.1"
-<<<<<<< HEAD
         },
         {
             "package": "pimple/pimple",
@@ -66,8 +61,6 @@
             "version": "dev-master",
             "source-reference": "2e4da8c8076744bafed97451bb1574c96cda0e68",
             "alias": "2.1.9999999.9999999-dev"
-=======
->>>>>>> 79034255
         }
     ],
     "packages-dev": null,
