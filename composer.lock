{
<<<<<<< HEAD
    "hash": "e5c1171c8566734733d47213f9d618d8",
=======
    "hash": "6f32107c7bf255b97532f9e4ba12b8ce",
>>>>>>> aa1b9310
    "packages": [
        {
            "package": "cilex/cilex",
            "version": "dev-master",
            "alias-pretty-version": "1.0.x-dev",
            "alias-version": "1.0.9999999.9999999-dev"
        },
        {
            "package": "cilex/cilex",
            "version": "dev-master",
<<<<<<< HEAD
            "source-reference": "c9db6dcf69ea9bc11e6bd2f25459075cafc5a305"
=======
            "source-reference": "c9db6dcf69ea9bc11e6bd2f25459075cafc5a305",
            "commit-date": "1338133991"
>>>>>>> aa1b9310
        },
        {
            "package": "dflydev/markdown",
            "version": "dev-master",
            "alias-pretty-version": "1.0.x-dev",
            "alias-version": "1.0.9999999.9999999-dev"
        },
        {
            "package": "dflydev/markdown",
            "version": "dev-master",
            "source-reference": "b0a6ee857b53228c07b9b631aea5c7a690c33da2",
            "commit-date": "1338238334"
        },
        {
            "package": "nikic/php-parser",
            "version": "dev-master",
            "source-reference": "4972124468f223c8508950569367ec3f0a208a61",
            "commit-date": "1339172377"
        },
        {
            "package": "pear-pear.symfony-project.com/EventDispatcher",
            "version": "1.0.0"
        },
        {
            "package": "phpdocumentor/fileset",
            "version": "1.0.0-beta2"
        },
        {
            "package": "phpdocumentor/graphviz",
            "version": "1.0.0-beta3"
        },
        {
            "package": "phpdocumentor/reflection-docblock",
            "version": "1.0.0-beta7"
        },
        {
            "package": "phpdocumentor/template-abstract",
            "version": "1.0.1"
        },
        {
            "package": "phpdocumentor/template-new-black",
            "version": "1.0.2"
        },
        {
            "package": "phpdocumentor/template-responsive",
            "version": "1.0.5"
        },
        {
            "package": "phpdocumentor/template-zend",
            "version": "1.0.1"
        },
        {
            "package": "phpdocumentor/unified-asset-installer",
            "version": "1.0.1-beta4"
        },
        {
            "package": "pimple/pimple",
            "version": "dev-master",
            "source-reference": "d2cfa2f02f50abef65c238747c753a5f6786f6be",
            "commit-date": "1341139100"
        },
        {
            "package": "symfony/class-loader",
            "version": "dev-master",
            "source-reference": "0942a7b483df2616407acf721216d97f95d190ad"
        },
        {
            "package": "symfony/class-loader",
            "version": "dev-master",
            "source-reference": "5d8ded640026208fbed5b35762df4def64868381",
            "commit-date": "1341409667"
        },
        {
            "package": "symfony/console",
            "version": "dev-master",
            "alias-pretty-version": "2.1.x-dev",
            "alias-version": "2.1.9999999.9999999-dev"
        },
        {
            "package": "symfony/console",
            "version": "dev-master",
            "source-reference": "808bf42b4b74c12e6c6a6a9750688035f1c49f9c",
            "commit-date": "1340543161"
        },
        {
<<<<<<< HEAD
            "package": "symfony/finder",
=======
            "package": "symfony/event-dispatcher",
>>>>>>> aa1b9310
            "version": "dev-master",
            "alias-pretty-version": "2.1.x-dev",
            "alias-version": "2.1.9999999.9999999-dev"
        },
        {
            "package": "symfony/event-dispatcher",
            "version": "dev-master",
            "source-reference": "v2.1.0-BETA1",
            "commit-date": "1338018513"
        },
        {
            "package": "symfony/process",
            "version": "dev-master",
            "alias-pretty-version": "2.1.x-dev",
            "alias-version": "2.1.9999999.9999999-dev"
        },
        {
            "package": "symfony/finder",
            "version": "dev-master",
<<<<<<< HEAD
            "source-reference": "abbb6c9a4fcbd070af4e6296753d449dcd4723aa"
=======
            "source-reference": "4d6a965beae234bd0fa7f61681bd8a54df60f042",
            "commit-date": "1341212719"
>>>>>>> aa1b9310
        },
        {
            "package": "twig/twig",
            "version": "dev-master",
            "source-reference": "73da773aaad0f97f2e967ec8241b8adf7b1e03d2"
        },
        {
            "package": "twig/twig",
            "version": "dev-master",
<<<<<<< HEAD
            "alias-pretty-version": "1.8.x-dev",
            "alias-version": "1.8.9999999.9999999-dev"
=======
            "source-reference": "abbb6c9a4fcbd070af4e6296753d449dcd4723aa",
            "commit-date": "1341334717"
>>>>>>> aa1b9310
        },
        {
            "package": "zendframework/zend-config",
            "version": "2.0.0-beta5"
        },
        {
            "package": "zendframework/zend-locale",
            "version": "2.0.0-beta4"
        },
        {
            "package": "zendframework/zend-servicemanager",
            "version": "2.0.0-beta5"
        },
        {
            "package": "zendframework/zend-stdlib",
            "version": "2.0.0-beta5"
        },
        {
            "package": "zendframework/zend-translator",
            "version": "2.0.0-beta4"
        }
    ],
<<<<<<< HEAD
    "packages-dev": [
        {
            "package": "behat/behat",
            "version": "v2.4.2"
        },
        {
            "package": "behat/gherkin",
            "version": "v2.2.2"
        },
        {
            "package": "symfony/config",
            "version": "dev-master",
            "source-reference": "a261cb1571e1f3921a632541299a9f39753a62a7"
        },
        {
            "package": "symfony/config",
            "version": "dev-master",
            "alias-pretty-version": "2.1.x-dev",
            "alias-version": "2.1.9999999.9999999-dev"
        },
        {
            "package": "symfony/dependency-injection",
            "version": "dev-master",
            "alias-pretty-version": "2.1.x-dev",
            "alias-version": "2.1.9999999.9999999-dev"
        },
        {
            "package": "symfony/dependency-injection",
            "version": "dev-master",
            "source-reference": "5ec72a390e4c8a737316f6dc2547f3d368d8bb9b"
        },
        {
            "package": "symfony/event-dispatcher",
            "version": "dev-master",
            "alias-pretty-version": "2.1.x-dev",
            "alias-version": "2.1.9999999.9999999-dev"
        },
        {
            "package": "symfony/event-dispatcher",
            "version": "dev-master",
            "source-reference": "v2.1.0-BETA1"
        },
        {
            "package": "symfony/translation",
            "version": "dev-master",
            "source-reference": "v2.1.0-BETA1"
        },
        {
            "package": "symfony/translation",
            "version": "dev-master",
            "alias-pretty-version": "2.1.x-dev",
            "alias-version": "2.1.9999999.9999999-dev"
        },
        {
            "package": "symfony/yaml",
            "version": "dev-master",
            "alias-pretty-version": "2.1.x-dev",
            "alias-version": "2.1.9999999.9999999-dev"
        },
        {
            "package": "symfony/yaml",
            "version": "dev-master",
            "source-reference": "fa301d6bd6d2538b48fbf668879d6e052ed9caad"
        }
    ],
=======
    "packages-dev": null,
>>>>>>> aa1b9310
    "aliases": [

    ],
    "minimum-stability": "dev",
    "stability-flags": {
        "nikic/php-parser": 20,
        "phpdocumentor/fileset": 10,
        "phpdocumentor/reflection-docblock": 10,
        "behat/behat": 0
    }
}<|MERGE_RESOLUTION|>--- conflicted
+++ resolved
@@ -1,9 +1,5 @@
 {
-<<<<<<< HEAD
-    "hash": "e5c1171c8566734733d47213f9d618d8",
-=======
     "hash": "6f32107c7bf255b97532f9e4ba12b8ce",
->>>>>>> aa1b9310
     "packages": [
         {
             "package": "cilex/cilex",
@@ -14,12 +10,8 @@
         {
             "package": "cilex/cilex",
             "version": "dev-master",
-<<<<<<< HEAD
-            "source-reference": "c9db6dcf69ea9bc11e6bd2f25459075cafc5a305"
-=======
             "source-reference": "c9db6dcf69ea9bc11e6bd2f25459075cafc5a305",
             "commit-date": "1338133991"
->>>>>>> aa1b9310
         },
         {
             "package": "dflydev/markdown",
@@ -84,7 +76,8 @@
         {
             "package": "symfony/class-loader",
             "version": "dev-master",
-            "source-reference": "0942a7b483df2616407acf721216d97f95d190ad"
+            "alias-pretty-version": "2.1.x-dev",
+            "alias-version": "2.1.9999999.9999999-dev"
         },
         {
             "package": "symfony/class-loader",
@@ -105,11 +98,7 @@
             "commit-date": "1340543161"
         },
         {
-<<<<<<< HEAD
-            "package": "symfony/finder",
-=======
             "package": "symfony/event-dispatcher",
->>>>>>> aa1b9310
             "version": "dev-master",
             "alias-pretty-version": "2.1.x-dev",
             "alias-version": "2.1.9999999.9999999-dev"
@@ -121,7 +110,7 @@
             "commit-date": "1338018513"
         },
         {
-            "package": "symfony/process",
+            "package": "symfony/finder",
             "version": "dev-master",
             "alias-pretty-version": "2.1.x-dev",
             "alias-version": "2.1.9999999.9999999-dev"
@@ -129,28 +118,20 @@
         {
             "package": "symfony/finder",
             "version": "dev-master",
-<<<<<<< HEAD
-            "source-reference": "abbb6c9a4fcbd070af4e6296753d449dcd4723aa"
-=======
             "source-reference": "4d6a965beae234bd0fa7f61681bd8a54df60f042",
             "commit-date": "1341212719"
->>>>>>> aa1b9310
         },
         {
-            "package": "twig/twig",
+            "package": "symfony/process",
             "version": "dev-master",
-            "source-reference": "73da773aaad0f97f2e967ec8241b8adf7b1e03d2"
+            "alias-pretty-version": "2.1.x-dev",
+            "alias-version": "2.1.9999999.9999999-dev"
         },
         {
-            "package": "twig/twig",
+            "package": "symfony/process",
             "version": "dev-master",
-<<<<<<< HEAD
-            "alias-pretty-version": "1.8.x-dev",
-            "alias-version": "1.8.9999999.9999999-dev"
-=======
             "source-reference": "abbb6c9a4fcbd070af4e6296753d449dcd4723aa",
             "commit-date": "1341334717"
->>>>>>> aa1b9310
         },
         {
             "package": "zendframework/zend-config",
@@ -173,75 +154,7 @@
             "version": "2.0.0-beta4"
         }
     ],
-<<<<<<< HEAD
-    "packages-dev": [
-        {
-            "package": "behat/behat",
-            "version": "v2.4.2"
-        },
-        {
-            "package": "behat/gherkin",
-            "version": "v2.2.2"
-        },
-        {
-            "package": "symfony/config",
-            "version": "dev-master",
-            "source-reference": "a261cb1571e1f3921a632541299a9f39753a62a7"
-        },
-        {
-            "package": "symfony/config",
-            "version": "dev-master",
-            "alias-pretty-version": "2.1.x-dev",
-            "alias-version": "2.1.9999999.9999999-dev"
-        },
-        {
-            "package": "symfony/dependency-injection",
-            "version": "dev-master",
-            "alias-pretty-version": "2.1.x-dev",
-            "alias-version": "2.1.9999999.9999999-dev"
-        },
-        {
-            "package": "symfony/dependency-injection",
-            "version": "dev-master",
-            "source-reference": "5ec72a390e4c8a737316f6dc2547f3d368d8bb9b"
-        },
-        {
-            "package": "symfony/event-dispatcher",
-            "version": "dev-master",
-            "alias-pretty-version": "2.1.x-dev",
-            "alias-version": "2.1.9999999.9999999-dev"
-        },
-        {
-            "package": "symfony/event-dispatcher",
-            "version": "dev-master",
-            "source-reference": "v2.1.0-BETA1"
-        },
-        {
-            "package": "symfony/translation",
-            "version": "dev-master",
-            "source-reference": "v2.1.0-BETA1"
-        },
-        {
-            "package": "symfony/translation",
-            "version": "dev-master",
-            "alias-pretty-version": "2.1.x-dev",
-            "alias-version": "2.1.9999999.9999999-dev"
-        },
-        {
-            "package": "symfony/yaml",
-            "version": "dev-master",
-            "alias-pretty-version": "2.1.x-dev",
-            "alias-version": "2.1.9999999.9999999-dev"
-        },
-        {
-            "package": "symfony/yaml",
-            "version": "dev-master",
-            "source-reference": "fa301d6bd6d2538b48fbf668879d6e052ed9caad"
-        }
-    ],
-=======
     "packages-dev": null,
->>>>>>> aa1b9310
     "aliases": [
 
     ],
