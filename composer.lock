--- conflicted
+++ resolved
@@ -2873,26 +2873,6 @@
             "time": "2013-06-04 15:02:05"
         },
         {
-<<<<<<< HEAD
-            "name": "zendframework/zend-config",
-            "version": "2.0.4",
-            "target-dir": "Zend/Config",
-            "dist": {
-                "type": "zip",
-                "url": "http://packages.zendframework.com/composer/zendframework-zend-config-2.0.4-release-2.0.5-4dc001.zip",
-                "reference": null,
-                "shasum": null
-            },
-            "require": {
-                "php": ">=5.3.3"
-            },
-            "type": "library",
-            "installation-source": "dist",
-            "autoload": {
-                "psr-0": {
-                    "Zend\\Config\\": ""
-                }
-=======
             "name": "symfony/yaml",
             "version": "v2.3.2",
             "target-dir": "Symfony/Component/Yaml",
@@ -2900,116 +2880,22 @@
                 "type": "git",
                 "url": "https://github.com/symfony/Yaml.git",
                 "reference": "v2.3.2"
->>>>>>> c1dd9b0b
-            },
-            "dist": {
-                "type": "zip",
-<<<<<<< HEAD
-                "url": "http://packages.zendframework.com/composer/zendframework-zend-filter-2.0.4-release-2.0.5-4dc001.zip",
-                "reference": null,
-                "shasum": null
-=======
+            },
+            "dist": {
+                "type": "zip",
                 "url": "https://api.github.com/repos/symfony/Yaml/zipball/v2.3.2",
                 "reference": "v2.3.2",
                 "shasum": ""
->>>>>>> c1dd9b0b
             },
             "require": {
                 "php": ">=5.3.3"
             },
-<<<<<<< HEAD
-            "require-dev": {
-                "zendframework/zend-crypt": "self.version"
-            },
-            "suggest": {
-                "zendframework/zend-i18n": "Zend\\I18n component",
-                "zendframework/zend-validator": "Zend\\Validator component",
-                "zendframework/zend-crypt": "Zend\\Crypt component"
-            },
-            "type": "library",
-            "installation-source": "dist",
-            "autoload": {
-                "psr-0": {
-                    "Zend\\Filter\\": ""
-                }
-            },
-            "license": [
-                "BSD-3-Clause"
-            ],
-            "description": "provides a set of commonly needed data filters",
-            "homepage": "http://packages.zendframework.com/",
-            "keywords": [
-                "zf2",
-                "filter"
-            ],
-            "support": {
-                "email": "fw-general-subscribe@lists.zend.com",
-                "irc": "irc://irc.freenode.net/zftalk",
-                "issues": "https://github.com/zendframework/zf2/issues",
-                "source": "https://github.com/zendframework/zf2"
-            }
-        },
-        {
-            "name": "zendframework/zend-i18n",
-            "version": "2.0.4",
-            "target-dir": "Zend/I18n",
-            "dist": {
-                "type": "zip",
-                "url": "http://packages.zendframework.com/composer/zendframework-zend-i18n-2.0.4-release-2.0.6-efd3b8.zip",
-                "reference": null,
-                "shasum": null
-            },
-            "require": {
-                "php": ">=5.3.3",
-                "ext-intl": "*",
-                "zendframework/zend-filter": "self.version",
-                "zendframework/zend-stdlib": "self.version"
-            },
-=======
->>>>>>> c1dd9b0b
             "type": "library",
             "extra": {
                 "branch-alias": {
                     "dev-master": "2.3-dev"
                 }
             },
-<<<<<<< HEAD
-            "license": [
-                "BSD-3-Clause"
-            ],
-            "description": " ",
-            "homepage": "http://packages.zendframework.com/",
-            "keywords": [
-                "zf2",
-                "i18n"
-            ],
-            "support": {
-                "email": "fw-general-subscribe@lists.zend.com",
-                "irc": "irc://irc.freenode.net/zftalk",
-                "issues": "https://github.com/zendframework/zf2/issues",
-                "source": "https://github.com/zendframework/zf2"
-            }
-        },
-        {
-            "name": "zendframework/zend-servicemanager",
-            "version": "2.0.4",
-            "target-dir": "Zend/ServiceManager",
-            "dist": {
-                "type": "zip",
-                "url": "http://packages.zendframework.com/composer/zendframework-zend-servicemanager-2.0.4-release-2.0.5-4dc001.zip",
-                "reference": null,
-                "shasum": null
-            },
-            "require": {
-                "php": ">=5.3.3"
-            },
-            "suggest": {
-                "zendframework/zend-di": "Zend\\Di component"
-            },
-            "type": "library",
-            "installation-source": "dist",
-=======
->>>>>>> c1dd9b0b
             "autoload": {
                 "psr-0": {
                     "Symfony\\Component\\Yaml\\": ""
@@ -3019,42 +2905,6 @@
             "license": [
                 "MIT"
             ],
-<<<<<<< HEAD
-            "description": " ",
-            "homepage": "http://packages.zendframework.com/",
-            "keywords": [
-                "zf2",
-                "servicemanager"
-            ],
-            "support": {
-                "email": "fw-general-subscribe@lists.zend.com",
-                "irc": "irc://irc.freenode.net/zftalk",
-                "issues": "https://github.com/zendframework/zf2/issues",
-                "source": "https://github.com/zendframework/zf2"
-            }
-        },
-        {
-            "name": "zendframework/zend-stdlib",
-            "version": "2.0.4",
-            "target-dir": "Zend/Stdlib",
-            "dist": {
-                "type": "zip",
-                "url": "http://packages.zendframework.com/composer/zendframework-zend-stdlib-2.0.4-release-2.0.5-4dc001.zip",
-                "reference": null,
-                "shasum": null
-            },
-            "require": {
-                "php": ">=5.3.3"
-            },
-            "suggest": {
-                "pecl-weakref": "Implementation of weak references for Stdlib\\CallbackHandler"
-            },
-            "type": "library",
-            "installation-source": "dist",
-            "autoload": {
-                "psr-0": {
-                    "Zend\\Stdlib\\": ""
-=======
             "authors": [
                 {
                     "name": "Fabien Potencier",
@@ -3063,7 +2913,6 @@
                 {
                     "name": "Symfony Community",
                     "homepage": "http://symfony.com/contributors"
->>>>>>> c1dd9b0b
                 }
             ],
             "description": "Symfony Yaml Component",
