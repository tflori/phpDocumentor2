{
    "hash": "69670f1b96882d57189b9ac8fe0045cc",
    "packages": [
        {
            "name": "cilex/cilex",
            "version": "dev-master",
            "source": {
                "type": "git",
                "url": "https://github.com/Cilex/Cilex",
                "reference": "1a4cb7a2e4b03b77bbb52dd08c034c12e26b3d4c"
            },
            "dist": {
                "type": "zip",
                "url": "https://github.com/Cilex/Cilex/zipball/1a4cb7a2e4b03b77bbb52dd08c034c12e26b3d4c",
                "reference": "1a4cb7a2e4b03b77bbb52dd08c034c12e26b3d4c",
                "shasum": ""
            },
            "require": {
                "php": ">=5.3.2",
                "pimple/pimple": "1.0.*",
                "symfony/console": "2.1.*",
                "symfony/process": "2.1.*",
                "symfony/finder": "2.1.*"
            },
            "require-dev": {
                "symfony/validator": "2.1.*"
            },
            "suggest": {
                "monolog/monolog": ">=1.0.0",
                "symfony/yaml": ">=1.0.0",
                "symfony/validator": ">=1.0.0"
            },
            "time": "1347541340",
            "type": "library",
            "extra": {
                "branch-alias": {
                    "dev-master": "1.0-dev"
                }
            },
            "installation-source": "source",
            "autoload": {
                "psr-0": {
                    "Cilex": "src/"
                }
            },
            "license": [
                "MIT"
            ],
            "authors": [
                {
                    "name": "Mike van Riel",
                    "email": "mike.vanriel@naenius.com"
                }
            ],
            "description": "The PHP micro-framework for Command line tools based on the Symfony2 Components",
            "homepage": "http://cilex.github.com",
            "keywords": [
                "microframework",
                "cli"
            ]
        },
        {
            "name": "dflydev/markdown",
            "version": "dev-master",
            "source": {
                "type": "git",
                "url": "https://github.com/dflydev/dflydev-markdown.git",
                "reference": "11f8faa2d17f717a038b4d372abd22a6ac4a15dc"
            },
            "dist": {
                "type": "zip",
                "url": "https://github.com/dflydev/dflydev-markdown/zipball/11f8faa2d17f717a038b4d372abd22a6ac4a15dc",
                "reference": "11f8faa2d17f717a038b4d372abd22a6ac4a15dc",
                "shasum": ""
            },
            "require": {
                "php": ">=5.3"
            },
            "time": "1342369887",
            "type": "library",
            "extra": {
                "branch-alias": {
                    "dev-master": "1.0-dev"
                }
            },
            "installation-source": "source",
            "autoload": {
                "psr-0": {
                    "dflydev\\markdown": "src"
                }
            },
            "license": [
                "BSD-3-Clause"
            ],
            "authors": [
                {
                    "name": "Dragonfly Development Inc.",
                    "email": "info@dflydev.com",
                    "homepage": "http://dflydev.com"
                },
                {
                    "name": "Beau Simensen",
                    "email": "beau@dflydev.com",
                    "homepage": "http://beausimensen.com"
                },
                {
                    "name": "Michel Fortin",
                    "homepage": "http://michelf.com"
                },
                {
                    "name": "John Gruber",
                    "homepage": "http://daringfireball.net"
                }
            ],
            "description": "PHP Markdown & Extra",
            "homepage": "http://github.com/dflydev/dflydev-markdown",
            "keywords": [
                "markdown"
            ]
        },
        {
            "name": "nikic/php-parser",
            "version": "dev-master",
            "source": {
                "type": "git",
                "url": "https://github.com/nikic/PHP-Parser",
                "reference": "af5d288fb357a3c2994ef4e49953731f7fe0524a"
            },
            "dist": {
                "type": "zip",
                "url": "https://github.com/nikic/PHP-Parser/zipball/af5d288fb357a3c2994ef4e49953731f7fe0524a",
                "reference": "af5d288fb357a3c2994ef4e49953731f7fe0524a",
                "shasum": ""
            },
            "require": {
                "php": ">=5.2"
            },
            "time": "1347054121",
            "type": "library",
            "installation-source": "source",
            "autoload": {
                "psr-0": {
                    "PHPParser": "lib/"
                }
            },
            "license": [
                "BSD-3-Clause"
            ],
            "authors": [
                {
                    "name": "Nikita Popov"
                }
            ],
            "description": "A PHP parser written in PHP",
            "keywords": [
                "php",
                "parser"
            ]
        },
        {
            "name": "phpdocumentor/fileset",
            "version": "1.0.0-beta2",
            "source": {
                "type": "git",
                "url": "https://github.com/phpDocumentor/Fileset",
                "reference": "1.0.0-beta2"
            },
            "dist": {
                "type": "zip",
                "url": "https://github.com/phpDocumentor/Fileset/zipball/1.0.0-beta2",
                "reference": "1.0.0-beta2",
                "shasum": ""
            },
            "require": {
                "php": ">=5.3.3",
                "symfony/finder": "2.*"
            },
<<<<<<< HEAD
            "time": "2012-06-04 17:49:45",
=======
            "time": "2012-06-04 13:49:45",
>>>>>>> 368d26a6
            "type": "library",
            "installation-source": "dist",
            "autoload": {
                "psr-0": {
                    "": "src/"
                }
            },
            "license": [
                "MIT"
            ],
            "description": "Fileset component for collecting a set of files given directories and file paths",
            "homepage": "http://www.phpdoc.org",
            "keywords": [
                "phpdoc",
                "files",
                "fileset"
            ]
        },
        {
            "name": "phpdocumentor/graphviz",
            "version": "1.0.0-beta3",
            "source": {
                "type": "git",
                "url": "https://github.com/phpDocumentor/GraphViz",
                "reference": "1.0.0-beta3"
            },
            "dist": {
                "type": "zip",
                "url": "https://github.com/phpDocumentor/GraphViz/zipball/1.0.0-beta3",
                "reference": "1.0.0-beta3",
                "shasum": ""
            },
            "require": {
                "php": ">=5.3.2"
            },
<<<<<<< HEAD
            "time": "2012-04-06 16:56:51",
=======
            "time": "2012-04-06 12:56:51",
>>>>>>> 368d26a6
            "type": "library",
            "installation-source": "dist",
            "autoload": {
                "psr-0": {
                    "phpDocumentor": "src/"
                }
            },
            "license": [
                "MIT"
            ],
            "authors": [
                {
                    "name": "Mike van Riel",
                    "email": "mike.vanriel@naenius.com"
                }
            ]
        },
        {
            "name": "phpdocumentor/plugin-twig",
            "version": "1.0.0",
            "source": {
                "type": "git",
                "url": "https://github.com/phpDocumentor/plugin-twig.git",
                "reference": "1.0.0"
            },
            "dist": {
                "type": "zip",
                "url": "https://github.com/phpDocumentor/plugin-twig/zipball/1.0.0",
                "reference": "1.0.0",
                "shasum": ""
            },
            "require": {
                "php": ">=5.3.3",
                "twig/twig": ">=1.8,<2.0-dev"
            },
<<<<<<< HEAD
            "time": "2012-07-08 18:11:16",
=======
            "time": "2012-07-08 14:11:16",
>>>>>>> 368d26a6
            "type": "phpdocumentor-plugin",
            "installation-source": "dist",
            "autoload": {
                "psr-0": {
                    "phpDocumentor": "src/"
                }
            },
            "license": [
                "MIT"
            ],
            "description": "Plugin for phpDocumentor2 that adds support for creating templates using Twig as templating engine",
            "homepage": "http://www.phpdoc.org",
            "keywords": [
                "documentation",
                "phpdoc",
                "twig",
                "plugin",
                "phpDocumentor"
            ]
        },
        {
            "name": "phpdocumentor/reflection-docblock",
            "version": "1.0.2",
            "source": {
                "type": "git",
                "url": "https://github.com/phpDocumentor/ReflectionDocBlock",
                "reference": "1.0.2"
            },
            "dist": {
                "type": "zip",
                "url": "https://github.com/phpDocumentor/ReflectionDocBlock/zipball/1.0.2",
                "reference": "1.0.2",
                "shasum": ""
            },
            "require": {
                "php": ">=5.3.2",
                "dflydev/markdown": "1.0.*"
            },
<<<<<<< HEAD
            "time": "2012-09-10 14:50:44",
=======
            "time": "2012-09-10 10:50:44",
>>>>>>> 368d26a6
            "type": "library",
            "installation-source": "dist",
            "autoload": {
                "psr-0": {
                    "phpDocumentor\\Reflection": "src/"
                }
            },
            "license": [
                "MIT"
            ],
            "authors": [
                {
                    "name": "Mike van Riel",
                    "email": "mike.vanriel@naenius.com"
                }
            ]
        },
        {
            "name": "phpdocumentor/template-abstract",
            "version": "1.0.2",
            "source": {
                "type": "git",
                "url": "https://github.com/phpDocumentor/template.abstract",
                "reference": "1.0.2"
            },
            "dist": {
                "type": "zip",
                "url": "https://github.com/phpDocumentor/template.abstract/zipball/1.0.2",
                "reference": "1.0.2",
                "shasum": ""
            },
            "require": {
                "ext-xsl": "*",
                "phpdocumentor/unified-asset-installer": "1.*"
            },
<<<<<<< HEAD
            "time": "2012-08-14 19:55:19",
=======
            "time": "2012-08-14 15:55:19",
>>>>>>> 368d26a6
            "type": "phpdocumentor-template",
            "installation-source": "dist",
            "license": [
                "MIT"
            ],
            "description": "Simple bright template for phpDocumentor",
            "homepage": "http://www.phpdoc.org",
            "keywords": [
                "documentation",
                "phpdoc",
                "template"
            ]
        },
        {
            "name": "phpdocumentor/template-checkstyle",
            "version": "1.0.1",
            "source": {
                "type": "git",
                "url": "https://github.com/phpDocumentor/template.checkstyle.git",
                "reference": "1.0.1"
            },
            "dist": {
                "type": "zip",
                "url": "https://github.com/phpDocumentor/template.checkstyle/zipball/1.0.1",
                "reference": "1.0.1",
                "shasum": ""
            },
            "require": {
                "ext-xsl": "*",
                "phpdocumentor/unified-asset-installer": "1.*"
            },
<<<<<<< HEAD
            "time": "2012-08-14 20:16:25",
=======
            "time": "2012-08-14 16:16:25",
>>>>>>> 368d26a6
            "type": "phpdocumentor-template",
            "installation-source": "dist",
            "license": [
                "MIT"
            ],
            "description": "Checkstyle XML output template for phpDocumentor2",
            "homepage": "http://www.phpdoc.org",
            "keywords": [
                "documentation",
                "phpdoc",
                "template"
            ]
        },
        {
            "name": "phpdocumentor/template-new-black",
            "version": "1.0.3",
            "source": {
                "type": "git",
                "url": "https://github.com/phpDocumentor/template.new_black",
                "reference": "1.0.3"
            },
            "dist": {
                "type": "zip",
                "url": "https://github.com/phpDocumentor/template.new_black/zipball/1.0.3",
                "reference": "1.0.3",
                "shasum": ""
            },
            "require": {
                "ext-xsl": "*",
                "phpdocumentor/unified-asset-installer": "1.*",
                "phpdocumentor/template-abstract": "1.*"
            },
<<<<<<< HEAD
            "time": "2012-07-29 14:03:30",
=======
            "time": "2012-07-29 10:03:30",
>>>>>>> 368d26a6
            "type": "phpdocumentor-template",
            "installation-source": "dist",
            "license": [
                "MIT"
            ],
            "description": "Web 2.0 template with dark sidebar for phpDocumentor",
            "homepage": "http://www.phpdoc.org",
            "keywords": [
                "documentation",
                "phpdoc",
                "template"
            ]
        },
        {
            "name": "phpdocumentor/template-old-ocean",
            "version": "1.0.2",
            "source": {
                "type": "git",
                "url": "https://github.com/phpDocumentor/template.old_ocean.git",
                "reference": "1.0.2"
            },
            "dist": {
                "type": "zip",
                "url": "https://github.com/phpDocumentor/template.old_ocean/zipball/1.0.2",
                "reference": "1.0.2",
                "shasum": ""
            },
            "require": {
                "ext-xsl": "*",
                "phpdocumentor/unified-asset-installer": "1.*"
            },
<<<<<<< HEAD
            "time": "2012-08-24 20:05:33",
=======
            "time": "2012-08-24 16:05:33",
>>>>>>> 368d26a6
            "type": "phpdocumentor-template",
            "installation-source": "dist",
            "license": [
                "MIT"
            ],
            "description": "Blue template with high contrast for the foreground",
            "homepage": "http://www.phpdoc.org",
            "keywords": [
                "documentation",
                "phpdoc",
                "template"
            ]
        },
        {
            "name": "phpdocumentor/template-responsive",
            "version": "1.0.6",
            "source": {
                "type": "git",
                "url": "https://github.com/phpDocumentor/template.responsive",
                "reference": "1.0.6"
            },
            "dist": {
                "type": "zip",
                "url": "https://github.com/phpDocumentor/template.responsive/zipball/1.0.6",
                "reference": "1.0.6",
                "shasum": ""
            },
            "require": {
                "ext-xsl": "*",
                "phpdocumentor/unified-asset-installer": "1.*"
            },
<<<<<<< HEAD
            "time": "2012-08-02 18:21:42",
=======
            "time": "2012-08-02 14:21:42",
>>>>>>> 368d26a6
            "type": "phpdocumentor-template",
            "installation-source": "dist",
            "license": [
                "MIT"
            ],
            "description": "Responsive modern template for phpDocumentor",
            "homepage": "http://www.phpdoc.org",
            "keywords": [
                "documentation",
                "phpdoc",
                "template"
            ]
        },
        {
            "name": "phpdocumentor/template-zend",
            "version": "1.0.1",
            "source": {
                "type": "git",
                "url": "https://github.com/phpDocumentor/template.zend",
                "reference": "1.0.1"
            },
            "dist": {
                "type": "zip",
                "url": "https://github.com/phpDocumentor/template.zend/zipball/1.0.1",
                "reference": "1.0.1",
                "shasum": ""
            },
            "require": {
                "ext-xsl": "*",
                "phpdocumentor/unified-asset-installer": "1.*",
                "phpdocumentor/template-abstract": "1.*"
            },
<<<<<<< HEAD
            "time": "2012-07-07 19:53:47",
=======
            "time": "2012-07-07 15:53:47",
>>>>>>> 368d26a6
            "type": "phpdocumentor-template",
            "installation-source": "dist",
            "license": [
                "MIT"
            ],
            "description": "Official Zend Framework Template for phpDocumentor2",
            "homepage": "http://www.phpdoc.org",
            "keywords": [
                "documentation",
                "phpdoc",
                "template",
                "zend",
                "ZendFramework",
                "zf"
            ]
        },
        {
            "name": "phpdocumentor/unified-asset-installer",
            "version": "1.0.1-beta4",
            "source": {
                "type": "git",
                "url": "https://github.com/phpDocumentor/UnifiedAssetInstaller",
                "reference": "1.0.1-beta4"
            },
            "dist": {
                "type": "zip",
                "url": "https://github.com/phpDocumentor/UnifiedAssetInstaller/zipball/1.0.1-beta4",
                "reference": "1.0.1-beta4",
                "shasum": ""
            },
<<<<<<< HEAD
            "time": "2012-05-08 18:26:46",
=======
            "time": "2012-05-08 14:26:46",
>>>>>>> 368d26a6
            "type": "composer-installer",
            "extra": {
                "class": "\\phpDocumentor\\Composer\\UnifiedAssetInstaller"
            },
            "installation-source": "dist",
            "autoload": {
                "psr-0": {
                    "phpDocumentor\\Composer": "src/"
                }
            },
            "license": [
                "MIT"
            ],
            "description": "Asset installer for phpDocumentor",
            "homepage": "http://www.phpdoc.org",
            "keywords": [
                "assets",
                "installer",
                "plugins",
                "templates"
            ]
        },
        {
            "name": "pimple/pimple",
            "version": "dev-master",
            "source": {
                "type": "git",
                "url": "git://github.com/fabpot/Pimple.git",
                "reference": "b9f27b8dc18c08f00627dec02359b46a24791dc3"
            },
            "dist": {
                "type": "zip",
                "url": "https://github.com/fabpot/Pimple/zipball/b9f27b8dc18c08f00627dec02359b46a24791dc3",
                "reference": "b9f27b8dc18c08f00627dec02359b46a24791dc3",
                "shasum": ""
            },
            "require": {
                "php": ">=5.3.0"
            },
            "time": "1347278988",
            "type": "library",
            "extra": {
                "branch-alias": {
                    "dev-master": "1.0.x-dev"
                }
            },
            "installation-source": "source",
            "autoload": {
                "psr-0": {
                    "Pimple": "lib/"
                }
            },
            "license": [
                "MIT"
            ],
            "authors": [
                {
                    "name": "Fabien Potencier",
                    "email": "fabien@symfony.com"
                }
            ],
            "description": "Pimple is a simple Dependency Injection Container for PHP 5.3",
            "homepage": "http://pimple.sensiolabs.org",
            "keywords": [
                "dependency injection",
                "container"
            ]
        },
        {
            "name": "symfony/console",
            "version": "2.1.x-dev",
            "target-dir": "Symfony/Component/Console",
            "source": {
                "type": "git",
                "url": "https://github.com/symfony/Console",
<<<<<<< HEAD
                "reference": "5f5f07f4cefca0e48fc11d24c34eb1d4ad0e544f"
            },
            "dist": {
                "type": "zip",
                "url": "https://github.com/symfony/Console/zipball/5f5f07f4cefca0e48fc11d24c34eb1d4ad0e544f",
                "reference": "5f5f07f4cefca0e48fc11d24c34eb1d4ad0e544f",
=======
                "reference": "57d03f87db82eee2d63c2a6a7f767c2e376f6d35"
            },
            "dist": {
                "type": "zip",
                "url": "https://github.com/symfony/Console/zipball/57d03f87db82eee2d63c2a6a7f767c2e376f6d35",
                "reference": "57d03f87db82eee2d63c2a6a7f767c2e376f6d35",
>>>>>>> 368d26a6
                "shasum": ""
            },
            "require": {
                "php": ">=5.3.3"
            },
<<<<<<< HEAD
            "time": "1348409835",
=======
            "time": "1348488710",
>>>>>>> 368d26a6
            "type": "library",
            "extra": {
                "branch-alias": {
                    "dev-master": "2.1-dev"
                }
            },
            "installation-source": "source",
            "autoload": {
                "psr-0": {
                    "Symfony\\Component\\Console": ""
                }
            },
            "license": [
                "MIT"
            ],
            "authors": [
                {
                    "name": "Fabien Potencier",
                    "email": "fabien@symfony.com"
                },
                {
                    "name": "Symfony Community",
                    "homepage": "http://symfony.com/contributors"
                }
            ],
            "description": "Symfony Console Component",
            "homepage": "http://symfony.com"
        },
        {
            "name": "symfony/event-dispatcher",
            "version": "v2.1.2",
            "target-dir": "Symfony/Component/EventDispatcher",
            "source": {
                "type": "git",
                "url": "https://github.com/symfony/EventDispatcher",
                "reference": "v2.1.2"
            },
            "dist": {
                "type": "zip",
                "url": "https://github.com/symfony/EventDispatcher/zipball/v2.1.2",
                "reference": "v2.1.2",
                "shasum": ""
            },
            "require": {
                "php": ">=5.3.3"
            },
            "require-dev": {
                "symfony/dependency-injection": "2.1.*"
            },
            "suggest": {
                "symfony/dependency-injection": "2.1.*",
                "symfony/http-kernel": "2.1.*"
            },
            "time": "2012-09-10 10:53:42",
            "type": "library",
            "extra": {
                "branch-alias": {
                    "dev-master": "2.1-dev"
                }
            },
            "installation-source": "dist",
            "autoload": {
                "psr-0": {
                    "Symfony\\Component\\EventDispatcher": ""
                }
            },
            "license": [
                "MIT"
            ],
            "authors": [
                {
                    "name": "Fabien Potencier",
                    "email": "fabien@symfony.com"
                },
                {
                    "name": "Symfony Community",
                    "homepage": "http://symfony.com/contributors"
                }
            ],
            "description": "Symfony EventDispatcher Component",
            "homepage": "http://symfony.com"
        },
        {
            "name": "symfony/finder",
            "version": "2.1.x-dev",
            "target-dir": "Symfony/Component/Finder",
            "source": {
                "type": "git",
                "url": "https://github.com/symfony/Finder",
                "reference": "v2.1.0-RC2"
            },
            "dist": {
                "type": "zip",
                "url": "https://github.com/symfony/Finder/zipball/v2.1.0-RC2",
                "reference": "v2.1.0-RC2",
                "shasum": ""
            },
            "require": {
                "php": ">=5.3.3"
            },
            "time": "1345643321",
            "type": "library",
            "extra": {
                "branch-alias": {
                    "dev-master": "2.1-dev"
                }
            },
            "installation-source": "source",
            "autoload": {
                "psr-0": {
                    "Symfony\\Component\\Finder": ""
                }
            },
            "license": [
                "MIT"
            ],
            "authors": [
                {
                    "name": "Fabien Potencier",
                    "email": "fabien@symfony.com"
                },
                {
                    "name": "Symfony Community",
                    "homepage": "http://symfony.com/contributors"
                }
            ],
            "description": "Symfony Finder Component",
            "homepage": "http://symfony.com"
        },
        {
            "name": "symfony/process",
            "version": "2.1.x-dev",
            "target-dir": "Symfony/Component/Process",
            "source": {
                "type": "git",
                "url": "https://github.com/symfony/Process",
                "reference": "v2.1.2"
            },
            "dist": {
                "type": "zip",
                "url": "https://github.com/symfony/Process/zipball/v2.1.2",
                "reference": "v2.1.2",
                "shasum": ""
            },
            "require": {
                "php": ">=5.3.3"
            },
            "time": "1348007849",
            "type": "library",
            "extra": {
                "branch-alias": {
                    "dev-master": "2.1-dev"
                }
            },
            "installation-source": "source",
            "autoload": {
                "psr-0": {
                    "Symfony\\Component\\Process": ""
                }
            },
            "license": [
                "MIT"
            ],
            "authors": [
                {
                    "name": "Fabien Potencier",
                    "email": "fabien@symfony.com"
                },
                {
                    "name": "Symfony Community",
                    "homepage": "http://symfony.com/contributors"
                }
            ],
            "description": "Symfony Process Component",
            "homepage": "http://symfony.com"
        },
        {
            "name": "twig/twig",
            "version": "dev-master",
            "source": {
                "type": "git",
                "url": "git://github.com/fabpot/Twig.git",
                "reference": "b4d1d62b82e83c6fd3d5a6cd46a186de64275bb4"
            },
            "dist": {
                "type": "zip",
                "url": "https://github.com/fabpot/Twig/zipball/b4d1d62b82e83c6fd3d5a6cd46a186de64275bb4",
                "reference": "b4d1d62b82e83c6fd3d5a6cd46a186de64275bb4",
                "shasum": ""
            },
            "require": {
                "php": ">=5.2.4"
            },
            "time": "1347961095",
            "type": "library",
            "extra": {
                "branch-alias": {
                    "dev-master": "1.10-dev"
                }
            },
            "installation-source": "source",
            "autoload": {
                "psr-0": {
                    "Twig_": "lib/"
                }
            },
            "license": [
                "BSD-3"
            ],
            "authors": [
                {
                    "name": "Fabien Potencier",
                    "email": "fabien@symfony.com"
                },
                {
                    "name": "Armin Ronacher",
                    "email": "armin.ronacher@active-4.com"
                }
            ],
            "description": "Twig, the flexible, fast, and secure template language for PHP",
            "homepage": "http://twig.sensiolabs.org",
            "keywords": [
                "templating"
            ]
        },
        {
            "name": "zendframework/zend-config",
            "version": "2.0.2",
            "target-dir": "Zend/Config",
            "dist": {
                "type": "zip",
                "url": "http://packages.zendframework.com/composer/Zend_Config-2.0.2.zip",
                "reference": null,
                "shasum": null
            },
            "require": {
                "php": ">=5.3.3"
            },
            "type": "library",
            "installation-source": "dist",
            "autoload": {
                "psr-0": {
                    "Zend\\Config": ""
                }
            },
            "license": [
                "BSD-3-Clause"
            ],
            "description": "provides a nested object property based user interface for accessing this configuration data within application code",
            "homepage": "http://packages.zendframework.com/",
            "keywords": [
                "zf2",
                "config"
            ]
        },
        {
            "name": "zendframework/zend-locale",
            "version": "2.0.0-beta4",
            "dist": {
                "type": "zip",
                "url": "http://packages.zendframework.com/composer/Zend_Locale-2.0.0-beta4.zip",
                "reference": null,
                "shasum": null
            },
            "require": {
                "php": ">=5.3.3"
            },
            "type": "library",
            "installation-source": "dist",
            "autoload": {
                "psr-0": {
                    "Zend\\Locale": ""
                }
            },
            "license": [
                "BSD-3-Clause"
            ],
            "homepage": "http://packages.zendframework.com/",
            "keywords": [
                "zf2",
                "locale"
            ]
        },
        {
            "name": "zendframework/zend-servicemanager",
            "version": "2.0.2",
            "target-dir": "Zend/ServiceManager",
            "dist": {
                "type": "zip",
                "url": "http://packages.zendframework.com/composer/Zend_ServiceManager-2.0.2.zip",
                "reference": null,
                "shasum": null
            },
            "require": {
                "php": ">=5.3.3"
            },
            "suggest": {
                "zendframework/zend-di": "Zend\\Di component"
            },
            "type": "library",
            "installation-source": "dist",
            "autoload": {
                "psr-0": {
                    "Zend\\ServiceManager": ""
                }
            },
            "license": [
                "BSD-3-Clause"
            ],
            "description": " ",
            "homepage": "http://packages.zendframework.com/",
            "keywords": [
                "zf2",
                "servicemanager"
            ]
        },
        {
            "name": "zendframework/zend-stdlib",
            "version": "2.0.2",
            "target-dir": "Zend/Stdlib",
            "dist": {
                "type": "zip",
                "url": "http://packages.zendframework.com/composer/Zend_Stdlib-2.0.2.zip",
                "reference": null,
                "shasum": null
            },
            "require": {
                "php": ">=5.3.3"
            },
            "suggest": {
                "pecl-weakref": "Implementation of weak references for Stdlib\\CallbackHandler"
            },
            "type": "library",
            "installation-source": "dist",
            "autoload": {
                "psr-0": {
                    "Zend\\Stdlib": ""
                }
            },
            "license": [
                "BSD-3-Clause"
            ],
            "description": " ",
            "homepage": "http://packages.zendframework.com/",
            "keywords": [
                "zf2",
                "stdlib"
            ]
        },
        {
            "name": "zendframework/zend-translator",
            "version": "2.0.0-beta4",
            "dist": {
                "type": "zip",
                "url": "http://packages.zendframework.com/composer/Zend_Translator-2.0.0-beta4.zip",
                "reference": null,
                "shasum": null
            },
            "require": {
                "php": ">=5.3.3"
            },
            "type": "library",
            "installation-source": "dist",
            "autoload": {
                "psr-0": {
                    "Zend\\Translator": ""
                }
            },
            "license": [
                "BSD-3-Clause"
            ],
            "homepage": "http://packages.zendframework.com/",
            "keywords": [
                "zf2",
                "translator"
            ]
        }
    ],
    "packages-dev": [
        {
            "name": "behat/behat",
            "version": "v2.4.4",
            "source": {
                "type": "git",
                "url": "git://github.com/Behat/Behat.git",
                "reference": "v2.4.4"
            },
            "dist": {
                "type": "zip",
                "url": "https://github.com/Behat/Behat/zipball/v2.4.4",
                "reference": "v2.4.4",
                "shasum": ""
            },
            "require": {
                "php": ">=5.3.1",
                "behat/gherkin": ">=2.2.4,<2.3.0-dev",
                "symfony/console": ">=2.0.0,<2.2.0-dev",
                "symfony/config": ">=2.0.0,<2.2.0-dev",
                "symfony/dependency-injection": ">=2.0.0,<2.2.0-dev",
                "symfony/event-dispatcher": ">=2.0.0,<2.2.0-dev",
                "symfony/translation": ">=2.0.0,<2.2.0-dev",
                "symfony/yaml": ">=2.0.0,<2.2.0-dev",
                "symfony/finder": ">=2.0.0,<2.2.0-dev"
            },
            "suggest": {
                "behat/symfony2-extension": "for integration with Symfony2 web framework",
                "behat/yii-extension": "for integration with Yii web framework",
                "behat/mink-extension": "for integration with Mink testing framework"
            },
<<<<<<< HEAD
            "time": "2012-09-04 14:59:18",
=======
            "time": "2012-09-04 10:59:18",
>>>>>>> 368d26a6
            "bin": [
                "bin/behat"
            ],
            "type": "library",
            "installation-source": "dist",
            "autoload": {
                "psr-0": {
                    "Behat\\Behat": "src/"
                }
            },
            "license": [
                "MIT"
            ],
            "authors": [
                {
                    "name": "Konstantin Kudryashov",
                    "email": "ever.zet@gmail.com",
                    "homepage": "http://everzet.com"
                }
            ],
            "description": "Scenario-oriented BDD framework for PHP 5.3",
            "homepage": "http://behat.org/",
            "keywords": [
                "Symfony2",
                "BDD",
                "Behat"
            ]
        },
        {
            "name": "behat/gherkin",
            "version": "v2.2.4",
            "source": {
                "type": "git",
                "url": "git://github.com/Behat/Gherkin.git",
                "reference": "v2.2.4"
            },
            "dist": {
                "type": "zip",
                "url": "https://github.com/Behat/Gherkin/zipball/v2.2.4",
                "reference": "v2.2.4",
                "shasum": ""
            },
            "require": {
                "php": ">=5.3.1",
                "symfony/finder": ">=2.0,<2.2-dev"
            },
            "require-dev": {
                "symfony/yaml": ">=2.0,<2.2-dev",
                "symfony/translation": ">=2.0,<2.2-dev",
                "symfony/config": ">=2.0,<2.2-dev"
            },
            "suggest": {
                "symfony/yaml": "If you want to parse features, represented in YAML files",
                "symfony/translation": "If you want to use Symfony2 translations adapter",
                "symfony/config": "If you want to use Config component to manage resources"
            },
<<<<<<< HEAD
            "time": "2012-08-03 13:25:15",
=======
            "time": "2012-08-03 09:25:15",
>>>>>>> 368d26a6
            "type": "library",
            "installation-source": "dist",
            "autoload": {
                "psr-0": {
                    "Behat\\Gherkin": "src/"
                }
            },
            "license": [
                "MIT"
            ],
            "authors": [
                {
                    "name": "Konstantin Kudryashov",
                    "email": "ever.zet@gmail.com",
                    "homepage": "http://everzet.com"
                }
            ],
            "description": "Gherkin DSL parser for PHP 5.3",
            "homepage": "http://behat.org/",
            "keywords": [
                "Symfony2",
                "BDD",
                "parser",
                "DSL",
                "Behat"
            ]
        },
        {
            "name": "mockery/mockery",
            "version": "0.7.2",
            "source": {
                "type": "git",
                "url": "git://github.com/padraic/mockery.git",
                "reference": "0.7.2"
            },
            "dist": {
                "type": "zip",
                "url": "https://github.com/padraic/mockery/zipball/0.7.2",
                "reference": "0.7.2",
                "shasum": ""
            },
            "require": {
                "php": ">=5.3.2"
            },
            "suggest": {
                "Hamcrest": "1.0.0"
            },
<<<<<<< HEAD
            "time": "2012-01-24 20:22:39",
=======
            "time": "2012-01-24 18:22:39",
>>>>>>> 368d26a6
            "type": "library",
            "installation-source": "dist",
            "autoload": {
                "psr-0": {
                    "Mockery": "library/"
                }
            },
            "license": [
                "New BSD"
            ],
            "authors": [
                {
                    "name": "Pádraic Brady",
                    "email": "padraic.brady@gmail.com",
                    "homepage": "http://blog.astrumfutura.com"
                }
            ],
            "description": "Mockery is a simple yet flexible PHP mock object framework for use in unit testing with PHPUnit, PHPSpec or any other testing framework. Its core goal is to offer a test double framework with a succint API capable of clearly defining all possible object operations and interactions using a human readable Domain Specific Language (DSL). Designed as a drop in alternative to PHPUnit's phpunit-mock-objects library, Mockery is easy to integrate with PHPUnit and can operate alongside phpunit-mock-objects without the World ending.",
            "homepage": "http://github.com/padraic/mockery",
            "keywords": [
                "testing",
                "library",
                "BDD",
                "TDD",
                "test",
                "mockery",
                "mock",
                "stub",
                "test double",
                "mock objects"
            ]
        },
        {
            "name": "phpunit/php-code-coverage",
            "version": "1.2.x-dev",
            "source": {
                "type": "git",
                "url": "git://github.com/sebastianbergmann/php-code-coverage.git",
<<<<<<< HEAD
                "reference": "6675dfd10cfae40c55f69b6e87674373f08256ef"
            },
            "dist": {
                "type": "zip",
                "url": "https://github.com/sebastianbergmann/php-code-coverage/zipball/6675dfd10cfae40c55f69b6e87674373f08256ef",
                "reference": "6675dfd10cfae40c55f69b6e87674373f08256ef",
=======
                "reference": "b3b643722c714bd4b0d12f3f4c993cdaedd8dccb"
            },
            "dist": {
                "type": "zip",
                "url": "https://github.com/sebastianbergmann/php-code-coverage/zipball/b3b643722c714bd4b0d12f3f4c993cdaedd8dccb",
                "reference": "b3b643722c714bd4b0d12f3f4c993cdaedd8dccb",
>>>>>>> 368d26a6
                "shasum": ""
            },
            "require": {
                "php": ">=5.3.3",
                "phpunit/php-file-iterator": ">=1.3.0@stable",
                "phpunit/php-token-stream": ">=1.1.3@stable",
                "phpunit/php-text-template": ">=1.1.1@stable"
            },
            "suggest": {
                "ext-dom": "*",
                "ext-reflection": "*",
                "ext-spl": "*",
                "ext-xdebug": ">=2.0.5"
            },
<<<<<<< HEAD
            "time": "1348241438",
=======
            "time": "1348522351",
>>>>>>> 368d26a6
            "type": "library",
            "installation-source": "source",
            "autoload": {
                "files": [
                    "PHP/CodeCoverage/Autoload.php"
                ]
            },
            "include-path": [
                ""
            ],
            "license": [
                "BSD-3-Clause"
            ],
            "authors": [
                {
                    "name": "Sebastian Bergmann",
                    "email": "sb@sebastian-bergmann.de",
                    "role": "lead"
                }
            ],
            "description": "Library that provides collection, processing, and rendering functionality for PHP code coverage information.",
            "homepage": "http://www.phpunit.de/",
            "keywords": [
                "testing",
                "coverage",
                "xunit"
            ]
        },
        {
            "name": "phpunit/php-file-iterator",
            "version": "dev-master",
            "source": {
                "type": "git",
                "url": "git://github.com/sebastianbergmann/php-file-iterator.git",
                "reference": "1.3.2"
            },
            "dist": {
                "type": "zip",
                "url": "https://github.com/sebastianbergmann/php-file-iterator/zipball/1.3.2",
                "reference": "1.3.2",
                "shasum": ""
            },
            "require": {
                "php": ">=5.2.7"
            },
            "time": "1348340841",
            "type": "library",
            "installation-source": "source",
            "autoload": {
                "files": [
                    "File/Iterator/Autoload.php"
                ]
            },
            "include-path": [
                ""
            ],
            "license": [
                "BSD-3-Clause"
            ],
            "authors": [
                {
                    "name": "Sebastian Bergmann",
                    "email": "sb@sebastian-bergmann.de",
                    "role": "lead"
                }
            ],
            "description": "FilterIterator implementation that filters files based on a list of suffixes.",
            "homepage": "http://www.phpunit.de/",
            "keywords": [
                "filesystem",
                "iterator"
            ]
        },
        {
            "name": "phpunit/php-text-template",
            "version": "dev-master",
            "source": {
                "type": "git",
                "url": "git://github.com/sebastianbergmann/php-text-template.git",
                "reference": "1.1.2"
            },
            "dist": {
                "type": "zip",
                "url": "https://github.com/sebastianbergmann/php-text-template/zipball/1.1.2",
                "reference": "1.1.2",
                "shasum": ""
            },
            "require": {
                "php": ">=5.2.7"
            },
            "time": "1348422648",
            "type": "library",
            "installation-source": "source",
            "autoload": {
                "files": [
                    "Text/Template/Autoload.php"
                ]
            },
            "include-path": [
                ""
            ],
            "license": [
                "BSD-3-Clause"
            ],
            "authors": [
                {
                    "name": "Sebastian Bergmann",
                    "email": "sb@sebastian-bergmann.de",
                    "role": "lead"
                }
            ],
            "description": "Simple template engine.",
            "homepage": "http://www.phpunit.de/",
            "keywords": [
                "template"
            ]
        },
        {
            "name": "phpunit/php-timer",
            "version": "dev-master",
            "source": {
                "type": "git",
                "url": "git://github.com/sebastianbergmann/php-timer.git",
                "reference": "1.0.3"
            },
            "dist": {
                "type": "zip",
                "url": "https://github.com/sebastianbergmann/php-timer/zipball/1.0.3",
                "reference": "1.0.3",
                "shasum": ""
            },
            "require": {
                "php": ">=5.2.7"
            },
            "time": "1348423019",
            "type": "library",
            "installation-source": "source",
            "autoload": {
                "files": [
                    "PHP/Timer/Autoload.php"
                ]
            },
            "include-path": [
                ""
            ],
            "license": [
                "BSD-3-Clause"
            ],
            "authors": [
                {
                    "name": "Sebastian Bergmann",
                    "email": "sb@sebastian-bergmann.de",
                    "role": "lead"
                }
            ],
            "description": "Utility class for timing",
            "homepage": "http://www.phpunit.de/",
            "keywords": [
                "timer"
            ]
        },
        {
            "name": "phpunit/php-token-stream",
            "version": "dev-master",
            "source": {
                "type": "git",
                "url": "git://github.com/sebastianbergmann/php-token-stream.git",
<<<<<<< HEAD
                "reference": "ae9b9648fbd89dedd7556142c9211d020f81500a"
            },
            "dist": {
                "type": "zip",
                "url": "https://github.com/sebastianbergmann/php-token-stream/zipball/ae9b9648fbd89dedd7556142c9211d020f81500a",
                "reference": "ae9b9648fbd89dedd7556142c9211d020f81500a",
=======
                "reference": "1.1.4"
            },
            "dist": {
                "type": "zip",
                "url": "https://github.com/sebastianbergmann/php-token-stream/zipball/1.1.4",
                "reference": "1.1.4",
>>>>>>> 368d26a6
                "shasum": ""
            },
            "require": {
                "php": ">=5.2.7",
                "ext-tokenizer": "*"
            },
<<<<<<< HEAD
            "time": "1347947489",
=======
            "time": "1348424514",
>>>>>>> 368d26a6
            "type": "library",
            "installation-source": "source",
            "autoload": {
                "files": [
                    "PHP/Token/Stream/Autoload.php"
                ]
            },
            "include-path": [
                ""
            ],
            "license": [
                "BSD-3-Clause"
            ],
            "authors": [
                {
                    "name": "Sebastian Bergmann",
                    "email": "sb@sebastian-bergmann.de",
                    "role": "lead"
                }
            ],
            "description": "Wrapper around PHP's tokenizer extension.",
            "homepage": "http://www.phpunit.de/",
            "keywords": [
                "tokenizer"
            ]
        },
        {
            "name": "phpunit/phpunit",
<<<<<<< HEAD
            "version": "3.7.1",
            "source": {
                "type": "git",
                "url": "git://github.com/sebastianbergmann/phpunit.git",
                "reference": "3.7.1"
            },
            "dist": {
                "type": "zip",
                "url": "https://github.com/sebastianbergmann/phpunit/zipball/3.7.1",
                "reference": "3.7.1",
=======
            "version": "3.7.0",
            "source": {
                "type": "git",
                "url": "git://github.com/sebastianbergmann/phpunit.git",
                "reference": "3.7.0"
            },
            "dist": {
                "type": "zip",
                "url": "https://github.com/sebastianbergmann/phpunit/zipball/3.7.0",
                "reference": "3.7.0",
>>>>>>> 368d26a6
                "shasum": ""
            },
            "require": {
                "php": ">=5.3.3",
                "phpunit/php-file-iterator": ">=1.3.1@stable",
                "phpunit/php-text-template": ">=1.1.1@stable",
<<<<<<< HEAD
                "phpunit/php-code-coverage": ">=1.2.1@stable",
=======
                "phpunit/php-code-coverage": ">=1.2.0@stable",
>>>>>>> 368d26a6
                "phpunit/php-timer": ">=1.0.2@stable",
                "phpunit/phpunit-mock-objects": ">=1.2.0@stable",
                "symfony/yaml": ">=2.1.0@stable",
                "ext-dom": "*",
                "ext-pcre": "*",
                "ext-reflection": "*",
                "ext-spl": "*"
            },
            "suggest": {
                "phpunit/php-invoker": ">=1.1.0@stable",
                "ext-json": "*",
                "ext-simplexml": "*",
                "ext-tokenizer": "*"
            },
<<<<<<< HEAD
            "time": "2012-09-20 05:41:03",
=======
            "time": "2012-09-19 03:07:48",
>>>>>>> 368d26a6
            "bin": [
                "composer/bin/phpunit"
            ],
            "type": "library",
            "extra": {
                "branch-alias": {
                    "dev-master": "3.7.x-dev"
                }
            },
            "installation-source": "dist",
            "autoload": {
                "files": [
                    "PHPUnit/Autoload.php"
                ]
            },
            "include-path": [
                "",
                "../../symfony/yaml/"
            ],
            "license": [
                "BSD-3-Clause"
            ],
            "authors": [
                {
                    "name": "Sebastian Bergmann",
                    "email": "sebastian@phpunit.de",
                    "role": "lead"
                }
            ],
            "description": "The PHP Unit Testing framework.",
            "homepage": "http://www.phpunit.de/",
            "keywords": [
                "testing",
                "phpunit",
                "xunit"
            ]
        },
        {
            "name": "phpunit/phpunit-mock-objects",
            "version": "1.2.x-dev",
            "source": {
                "type": "git",
                "url": "git://github.com/sebastianbergmann/phpunit-mock-objects.git",
                "reference": "cab48c8bca4ca1b264fe45ec380293555f7c8530"
            },
            "dist": {
                "type": "zip",
                "url": "https://github.com/sebastianbergmann/phpunit-mock-objects/zipball/cab48c8bca4ca1b264fe45ec380293555f7c8530",
                "reference": "cab48c8bca4ca1b264fe45ec380293555f7c8530",
                "shasum": ""
            },
            "require": {
                "php": ">=5.3.3",
                "phpunit/php-text-template": ">=1.1.1@stable",
                "ext-reflection": "*",
                "ext-spl": "*"
            },
            "suggest": {
                "ext-soap": "*"
            },
            "time": "1348211215",
            "type": "library",
            "installation-source": "source",
            "autoload": {
                "files": [
                    "PHPUnit/Framework/MockObject/Autoload.php"
                ]
            },
            "include-path": [
                ""
            ],
            "license": [
                "BSD-3-Clause"
            ],
            "authors": [
                {
                    "name": "Sebastian Bergmann",
                    "email": "sb@sebastian-bergmann.de",
                    "role": "lead"
                }
            ],
            "description": "Mock Object library for PHPUnit",
            "homepage": "http://www.phpunit.de/",
            "keywords": [
                "mock",
                "xunit"
            ]
        },
        {
            "name": "symfony/config",
            "version": "2.1.x-dev",
            "target-dir": "Symfony/Component/Config",
            "source": {
                "type": "git",
                "url": "https://github.com/symfony/Config",
                "reference": "3168f7d2c77c5e8309b9f7ff8502315317a94f7c"
            },
            "dist": {
                "type": "zip",
                "url": "https://github.com/symfony/Config/zipball/3168f7d2c77c5e8309b9f7ff8502315317a94f7c",
                "reference": "3168f7d2c77c5e8309b9f7ff8502315317a94f7c",
                "shasum": ""
            },
            "require": {
                "php": ">=5.3.3"
            },
            "time": "1348209286",
            "type": "library",
            "extra": {
                "branch-alias": {
                    "dev-master": "2.1-dev"
                }
            },
            "installation-source": "source",
            "autoload": {
                "psr-0": {
                    "Symfony\\Component\\Config": ""
                }
            },
            "license": [
                "MIT"
            ],
            "authors": [
                {
                    "name": "Fabien Potencier",
                    "email": "fabien@symfony.com"
                },
                {
                    "name": "Symfony Community",
                    "homepage": "http://symfony.com/contributors"
                }
            ],
            "description": "Symfony Config Component",
            "homepage": "http://symfony.com"
        },
        {
            "name": "symfony/dependency-injection",
            "version": "2.1.x-dev",
            "target-dir": "Symfony/Component/DependencyInjection",
            "source": {
                "type": "git",
                "url": "https://github.com/symfony/DependencyInjection",
                "reference": "v2.1.2"
            },
            "dist": {
                "type": "zip",
                "url": "https://github.com/symfony/DependencyInjection/zipball/v2.1.2",
                "reference": "v2.1.2",
                "shasum": ""
            },
            "require": {
                "php": ">=5.3.3"
            },
            "require-dev": {
                "symfony/yaml": "2.1.*",
                "symfony/config": "2.1.*"
            },
            "suggest": {
                "symfony/yaml": "2.1.*",
                "symfony/config": "2.1.*"
            },
            "time": "1347914517",
            "type": "library",
            "extra": {
                "branch-alias": {
                    "dev-master": "2.1-dev"
                }
            },
            "installation-source": "source",
            "autoload": {
                "psr-0": {
                    "Symfony\\Component\\DependencyInjection": ""
                }
            },
            "license": [
                "MIT"
            ],
            "authors": [
                {
                    "name": "Fabien Potencier",
                    "email": "fabien@symfony.com"
                },
                {
                    "name": "Symfony Community",
                    "homepage": "http://symfony.com/contributors"
                }
            ],
            "description": "Symfony DependencyInjection Component",
            "homepage": "http://symfony.com"
        },
        {
            "name": "symfony/translation",
            "version": "2.1.x-dev",
            "target-dir": "Symfony/Component/Translation",
            "source": {
                "type": "git",
                "url": "https://github.com/symfony/Translation",
                "reference": "v2.1.2"
            },
            "dist": {
                "type": "zip",
                "url": "https://github.com/symfony/Translation/zipball/v2.1.2",
                "reference": "v2.1.2",
                "shasum": ""
            },
            "require": {
                "php": ">=5.3.3"
            },
            "require-dev": {
                "symfony/config": "2.1.*",
                "symfony/yaml": "2.1.*"
            },
            "suggest": {
                "symfony/config": "2.1.*",
                "symfony/yaml": "2.1.*"
            },
            "time": "1347274422",
            "type": "library",
            "extra": {
                "branch-alias": {
                    "dev-master": "2.1-dev"
                }
            },
            "installation-source": "source",
            "autoload": {
                "psr-0": {
                    "Symfony\\Component\\Translation": ""
                }
            },
            "license": [
                "MIT"
            ],
            "authors": [
                {
                    "name": "Fabien Potencier",
                    "email": "fabien@symfony.com"
                },
                {
                    "name": "Symfony Community",
                    "homepage": "http://symfony.com/contributors"
                }
            ],
            "description": "Symfony Translation Component",
            "homepage": "http://symfony.com"
        },
        {
            "name": "symfony/yaml",
            "version": "2.1.x-dev",
            "target-dir": "Symfony/Component/Yaml",
            "source": {
                "type": "git",
                "url": "https://github.com/symfony/Yaml",
                "reference": "v2.1.0-RC2"
            },
            "dist": {
                "type": "zip",
                "url": "https://github.com/symfony/Yaml/zipball/v2.1.0-RC2",
                "reference": "v2.1.0-RC2",
                "shasum": ""
            },
            "require": {
                "php": ">=5.3.3"
            },
            "time": "1345643321",
            "type": "library",
            "extra": {
                "branch-alias": {
                    "dev-master": "2.1-dev"
                }
            },
            "installation-source": "source",
            "autoload": {
                "psr-0": {
                    "Symfony\\Component\\Yaml": ""
                }
            },
            "license": [
                "MIT"
            ],
            "authors": [
                {
                    "name": "Fabien Potencier",
                    "email": "fabien@symfony.com"
                },
                {
                    "name": "Symfony Community",
                    "homepage": "http://symfony.com/contributors"
                }
            ],
            "description": "Symfony Yaml Component",
            "homepage": "http://symfony.com"
        }
    ],
    "aliases": [

    ],
    "minimum-stability": "dev",
    "stability-flags": {
        "cilex/cilex": 20,
        "nikic/php-parser": 20,
        "symfony/event-dispatcher": 0,
        "phpdocumentor/fileset": 10,
        "behat/behat": 0,
        "phpunit/phpunit": 0,
        "mockery/mockery": 0
    }
}<|MERGE_RESOLUTION|>--- conflicted
+++ resolved
@@ -1,5 +1,5 @@
 {
-    "hash": "69670f1b96882d57189b9ac8fe0045cc",
+    "hash": "9c893768f08ce5f07fafdf0c2811cd3e",
     "packages": [
         {
             "name": "cilex/cilex",
@@ -175,11 +175,7 @@
                 "php": ">=5.3.3",
                 "symfony/finder": "2.*"
             },
-<<<<<<< HEAD
-            "time": "2012-06-04 17:49:45",
-=======
             "time": "2012-06-04 13:49:45",
->>>>>>> 368d26a6
             "type": "library",
             "installation-source": "dist",
             "autoload": {
@@ -215,11 +211,7 @@
             "require": {
                 "php": ">=5.3.2"
             },
-<<<<<<< HEAD
-            "time": "2012-04-06 16:56:51",
-=======
             "time": "2012-04-06 12:56:51",
->>>>>>> 368d26a6
             "type": "library",
             "installation-source": "dist",
             "autoload": {
@@ -255,11 +247,7 @@
                 "php": ">=5.3.3",
                 "twig/twig": ">=1.8,<2.0-dev"
             },
-<<<<<<< HEAD
-            "time": "2012-07-08 18:11:16",
-=======
             "time": "2012-07-08 14:11:16",
->>>>>>> 368d26a6
             "type": "phpdocumentor-plugin",
             "installation-source": "dist",
             "autoload": {
@@ -298,11 +286,7 @@
                 "php": ">=5.3.2",
                 "dflydev/markdown": "1.0.*"
             },
-<<<<<<< HEAD
-            "time": "2012-09-10 14:50:44",
-=======
             "time": "2012-09-10 10:50:44",
->>>>>>> 368d26a6
             "type": "library",
             "installation-source": "dist",
             "autoload": {
@@ -338,11 +322,7 @@
                 "ext-xsl": "*",
                 "phpdocumentor/unified-asset-installer": "1.*"
             },
-<<<<<<< HEAD
-            "time": "2012-08-14 19:55:19",
-=======
             "time": "2012-08-14 15:55:19",
->>>>>>> 368d26a6
             "type": "phpdocumentor-template",
             "installation-source": "dist",
             "license": [
@@ -374,11 +354,7 @@
                 "ext-xsl": "*",
                 "phpdocumentor/unified-asset-installer": "1.*"
             },
-<<<<<<< HEAD
-            "time": "2012-08-14 20:16:25",
-=======
             "time": "2012-08-14 16:16:25",
->>>>>>> 368d26a6
             "type": "phpdocumentor-template",
             "installation-source": "dist",
             "license": [
@@ -411,11 +387,7 @@
                 "phpdocumentor/unified-asset-installer": "1.*",
                 "phpdocumentor/template-abstract": "1.*"
             },
-<<<<<<< HEAD
-            "time": "2012-07-29 14:03:30",
-=======
             "time": "2012-07-29 10:03:30",
->>>>>>> 368d26a6
             "type": "phpdocumentor-template",
             "installation-source": "dist",
             "license": [
@@ -447,11 +419,7 @@
                 "ext-xsl": "*",
                 "phpdocumentor/unified-asset-installer": "1.*"
             },
-<<<<<<< HEAD
-            "time": "2012-08-24 20:05:33",
-=======
             "time": "2012-08-24 16:05:33",
->>>>>>> 368d26a6
             "type": "phpdocumentor-template",
             "installation-source": "dist",
             "license": [
@@ -483,11 +451,7 @@
                 "ext-xsl": "*",
                 "phpdocumentor/unified-asset-installer": "1.*"
             },
-<<<<<<< HEAD
-            "time": "2012-08-02 18:21:42",
-=======
             "time": "2012-08-02 14:21:42",
->>>>>>> 368d26a6
             "type": "phpdocumentor-template",
             "installation-source": "dist",
             "license": [
@@ -520,11 +484,7 @@
                 "phpdocumentor/unified-asset-installer": "1.*",
                 "phpdocumentor/template-abstract": "1.*"
             },
-<<<<<<< HEAD
-            "time": "2012-07-07 19:53:47",
-=======
             "time": "2012-07-07 15:53:47",
->>>>>>> 368d26a6
             "type": "phpdocumentor-template",
             "installation-source": "dist",
             "license": [
@@ -555,11 +515,7 @@
                 "reference": "1.0.1-beta4",
                 "shasum": ""
             },
-<<<<<<< HEAD
-            "time": "2012-05-08 18:26:46",
-=======
             "time": "2012-05-08 14:26:46",
->>>>>>> 368d26a6
             "type": "composer-installer",
             "extra": {
                 "class": "\\phpDocumentor\\Composer\\UnifiedAssetInstaller"
@@ -635,31 +591,18 @@
             "source": {
                 "type": "git",
                 "url": "https://github.com/symfony/Console",
-<<<<<<< HEAD
-                "reference": "5f5f07f4cefca0e48fc11d24c34eb1d4ad0e544f"
-            },
-            "dist": {
-                "type": "zip",
-                "url": "https://github.com/symfony/Console/zipball/5f5f07f4cefca0e48fc11d24c34eb1d4ad0e544f",
-                "reference": "5f5f07f4cefca0e48fc11d24c34eb1d4ad0e544f",
-=======
                 "reference": "57d03f87db82eee2d63c2a6a7f767c2e376f6d35"
             },
             "dist": {
                 "type": "zip",
                 "url": "https://github.com/symfony/Console/zipball/57d03f87db82eee2d63c2a6a7f767c2e376f6d35",
                 "reference": "57d03f87db82eee2d63c2a6a7f767c2e376f6d35",
->>>>>>> 368d26a6
                 "shasum": ""
             },
             "require": {
                 "php": ">=5.3.3"
             },
-<<<<<<< HEAD
-            "time": "1348409835",
-=======
             "time": "1348488710",
->>>>>>> 368d26a6
             "type": "library",
             "extra": {
                 "branch-alias": {
@@ -1069,11 +1012,7 @@
                 "behat/yii-extension": "for integration with Yii web framework",
                 "behat/mink-extension": "for integration with Mink testing framework"
             },
-<<<<<<< HEAD
-            "time": "2012-09-04 14:59:18",
-=======
             "time": "2012-09-04 10:59:18",
->>>>>>> 368d26a6
             "bin": [
                 "bin/behat"
             ],
@@ -1130,11 +1069,7 @@
                 "symfony/translation": "If you want to use Symfony2 translations adapter",
                 "symfony/config": "If you want to use Config component to manage resources"
             },
-<<<<<<< HEAD
-            "time": "2012-08-03 13:25:15",
-=======
             "time": "2012-08-03 09:25:15",
->>>>>>> 368d26a6
             "type": "library",
             "installation-source": "dist",
             "autoload": {
@@ -1182,11 +1117,7 @@
             "suggest": {
                 "Hamcrest": "1.0.0"
             },
-<<<<<<< HEAD
-            "time": "2012-01-24 20:22:39",
-=======
             "time": "2012-01-24 18:22:39",
->>>>>>> 368d26a6
             "type": "library",
             "installation-source": "dist",
             "autoload": {
@@ -1225,21 +1156,12 @@
             "source": {
                 "type": "git",
                 "url": "git://github.com/sebastianbergmann/php-code-coverage.git",
-<<<<<<< HEAD
-                "reference": "6675dfd10cfae40c55f69b6e87674373f08256ef"
-            },
-            "dist": {
-                "type": "zip",
-                "url": "https://github.com/sebastianbergmann/php-code-coverage/zipball/6675dfd10cfae40c55f69b6e87674373f08256ef",
-                "reference": "6675dfd10cfae40c55f69b6e87674373f08256ef",
-=======
                 "reference": "b3b643722c714bd4b0d12f3f4c993cdaedd8dccb"
             },
             "dist": {
                 "type": "zip",
                 "url": "https://github.com/sebastianbergmann/php-code-coverage/zipball/b3b643722c714bd4b0d12f3f4c993cdaedd8dccb",
                 "reference": "b3b643722c714bd4b0d12f3f4c993cdaedd8dccb",
->>>>>>> 368d26a6
                 "shasum": ""
             },
             "require": {
@@ -1254,11 +1176,7 @@
                 "ext-spl": "*",
                 "ext-xdebug": ">=2.0.5"
             },
-<<<<<<< HEAD
-            "time": "1348241438",
-=======
             "time": "1348522351",
->>>>>>> 368d26a6
             "type": "library",
             "installation-source": "source",
             "autoload": {
@@ -1426,32 +1344,19 @@
             "source": {
                 "type": "git",
                 "url": "git://github.com/sebastianbergmann/php-token-stream.git",
-<<<<<<< HEAD
-                "reference": "ae9b9648fbd89dedd7556142c9211d020f81500a"
-            },
-            "dist": {
-                "type": "zip",
-                "url": "https://github.com/sebastianbergmann/php-token-stream/zipball/ae9b9648fbd89dedd7556142c9211d020f81500a",
-                "reference": "ae9b9648fbd89dedd7556142c9211d020f81500a",
-=======
                 "reference": "1.1.4"
             },
             "dist": {
                 "type": "zip",
                 "url": "https://github.com/sebastianbergmann/php-token-stream/zipball/1.1.4",
                 "reference": "1.1.4",
->>>>>>> 368d26a6
                 "shasum": ""
             },
             "require": {
                 "php": ">=5.2.7",
                 "ext-tokenizer": "*"
             },
-<<<<<<< HEAD
-            "time": "1347947489",
-=======
             "time": "1348424514",
->>>>>>> 368d26a6
             "type": "library",
             "installation-source": "source",
             "autoload": {
@@ -1480,18 +1385,6 @@
         },
         {
             "name": "phpunit/phpunit",
-<<<<<<< HEAD
-            "version": "3.7.1",
-            "source": {
-                "type": "git",
-                "url": "git://github.com/sebastianbergmann/phpunit.git",
-                "reference": "3.7.1"
-            },
-            "dist": {
-                "type": "zip",
-                "url": "https://github.com/sebastianbergmann/phpunit/zipball/3.7.1",
-                "reference": "3.7.1",
-=======
             "version": "3.7.0",
             "source": {
                 "type": "git",
@@ -1502,18 +1395,13 @@
                 "type": "zip",
                 "url": "https://github.com/sebastianbergmann/phpunit/zipball/3.7.0",
                 "reference": "3.7.0",
->>>>>>> 368d26a6
                 "shasum": ""
             },
             "require": {
                 "php": ">=5.3.3",
                 "phpunit/php-file-iterator": ">=1.3.1@stable",
                 "phpunit/php-text-template": ">=1.1.1@stable",
-<<<<<<< HEAD
-                "phpunit/php-code-coverage": ">=1.2.1@stable",
-=======
                 "phpunit/php-code-coverage": ">=1.2.0@stable",
->>>>>>> 368d26a6
                 "phpunit/php-timer": ">=1.0.2@stable",
                 "phpunit/phpunit-mock-objects": ">=1.2.0@stable",
                 "symfony/yaml": ">=2.1.0@stable",
@@ -1528,11 +1416,7 @@
                 "ext-simplexml": "*",
                 "ext-tokenizer": "*"
             },
-<<<<<<< HEAD
-            "time": "2012-09-20 05:41:03",
-=======
             "time": "2012-09-19 03:07:48",
->>>>>>> 368d26a6
             "bin": [
                 "composer/bin/phpunit"
             ],
