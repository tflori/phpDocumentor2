{
<<<<<<< HEAD
    "hash": "e1c9fb05980ef841c82ff37b390b492c",
=======
    "hash": "9ba13d00b4d0640f20473d0fafee53ae",
>>>>>>> f8e456b1
    "packages": [
        {
            "package": "cilex/cilex",
            "version": "dev-master",
            "source-reference": "c9db6dcf69ea9bc11e6bd2f25459075cafc5a305"
        },
        {
            "package": "cilex/cilex",
            "version": "dev-master",
            "alias-pretty-version": "1.0.x-dev",
            "alias-version": "1.0.9999999.9999999-dev"
        },
        {
            "package": "dflydev/markdown",
            "version": "dev-master",
            "source-reference": "b0a6ee857b53228c07b9b631aea5c7a690c33da2"
        },
        {
            "package": "dflydev/markdown",
            "version": "dev-master",
            "alias-pretty-version": "1.0.x-dev",
            "alias-version": "1.0.9999999.9999999-dev"
        },
        {
            "package": "nikic/php-parser",
            "version": "dev-master",
            "source-reference": "4972124468f223c8508950569367ec3f0a208a61"
        },
        {
            "package": "pear-symfony/EventDispatcher",
            "version": "1.0.0"
        },
        {
            "package": "phpdocumentor/fileset",
            "version": "1.0.0-beta2"
        },
        {
            "package": "phpdocumentor/graphviz",
            "version": "1.0.0-beta3"
        },
        {
            "package": "phpdocumentor/reflection-docblock",
            "version": "1.0.0-beta7"
        },
        {
            "package": "phpdocumentor/template-abstract",
            "version": "1.0.0"
        },
        {
            "package": "phpdocumentor/template-new-black",
            "version": "1.0.1"
        },
        {
            "package": "phpdocumentor/template-responsive",
            "version": "1.0.5"
        },
        {
            "package": "phpdocumentor/unified-asset-installer",
            "version": "1.0.1-beta4"
        },
        {
            "package": "pimple/pimple",
            "version": "dev-master",
            "source-reference": "86cae5c9e85cd02f1703c774ddf12f2448a5938c"
        },
        {
            "package": "pimple/pimple",
            "version": "dev-master",
<<<<<<< HEAD
            "alias-pretty-version": "1.0.x-dev",
            "alias-version": "1.0.9999999.9999999-dev"
=======
            "source-reference": "d2cfa2f02f50abef65c238747c753a5f6786f6be"
>>>>>>> f8e456b1
        },
        {
            "package": "symfony/class-loader",
            "version": "dev-master",
            "source-reference": "v2.1.0-BETA1"
        },
        {
            "package": "symfony/class-loader",
            "version": "dev-master",
            "alias-pretty-version": "2.1.x-dev",
            "alias-version": "2.1.9999999.9999999-dev"
<<<<<<< HEAD
=======
        },
        {
            "package": "symfony/class-loader",
            "version": "dev-master",
            "source-reference": "0942a7b483df2616407acf721216d97f95d190ad"
>>>>>>> f8e456b1
        },
        {
            "package": "symfony/console",
            "version": "dev-master",
            "source-reference": "808bf42b4b74c12e6c6a6a9750688035f1c49f9c"
        },
        {
            "package": "symfony/console",
            "version": "dev-master",
            "alias-pretty-version": "2.1.x-dev",
            "alias-version": "2.1.9999999.9999999-dev"
        },
        {
            "package": "symfony/finder",
            "version": "dev-master",
            "source-reference": "4d6a965beae234bd0fa7f61681bd8a54df60f042"
        },
        {
            "package": "symfony/finder",
            "version": "dev-master",
            "alias-pretty-version": "2.1.x-dev",
            "alias-version": "2.1.9999999.9999999-dev"
        },
        {
            "package": "symfony/process",
            "version": "dev-master",
            "alias-pretty-version": "2.1.x-dev",
            "alias-version": "2.1.9999999.9999999-dev"
        },
        {
            "package": "symfony/process",
            "version": "dev-master",
            "alias-pretty-version": "2.1.x-dev",
            "alias-version": "2.1.9999999.9999999-dev"
        },
        {
<<<<<<< HEAD
            "package": "twig/twig",
            "version": "dev-master",
            "source-reference": "73da773aaad0f97f2e967ec8241b8adf7b1e03d2"
        },
        {
            "package": "twig/twig",
            "version": "dev-master",
            "alias-pretty-version": "1.8.x-dev",
            "alias-version": "1.8.9999999.9999999-dev"
=======
            "package": "symfony/process",
            "version": "dev-master",
            "source-reference": "abbb6c9a4fcbd070af4e6296753d449dcd4723aa"
>>>>>>> f8e456b1
        },
        {
            "package": "zendframework/zend-config",
            "version": "2.0.0-beta4"
        },
        {
            "package": "zendframework/zend-locale",
            "version": "2.0.0-beta4"
        },
        {
            "package": "zendframework/zend-stdlib",
            "version": "2.0.0-beta4"
        },
        {
            "package": "zendframework/zend-translator",
            "version": "2.0.0-beta4"
        }
    ],
    "packages-dev": [
        {
            "package": "behat/behat",
            "version": "v2.4.2"
        },
        {
            "package": "behat/gherkin",
            "version": "v2.2.2"
        },
        {
            "package": "symfony/class-loader",
            "version": "dev-master",
            "alias-pretty-version": "2.1.x-dev",
            "alias-version": "2.1.9999999.9999999-dev"
        },
        {
            "package": "symfony/config",
            "version": "dev-master",
            "source-reference": "a261cb1571e1f3921a632541299a9f39753a62a7"
        },
        {
            "package": "symfony/config",
            "version": "dev-master",
            "alias-pretty-version": "2.1.x-dev",
            "alias-version": "2.1.9999999.9999999-dev"
        },
        {
            "package": "symfony/dependency-injection",
            "version": "dev-master",
            "source-reference": "5ec72a390e4c8a737316f6dc2547f3d368d8bb9b"
        },
        {
            "package": "symfony/dependency-injection",
            "version": "dev-master",
            "alias-pretty-version": "2.1.x-dev",
            "alias-version": "2.1.9999999.9999999-dev"
        },
        {
            "package": "symfony/event-dispatcher",
            "version": "dev-master",
            "source-reference": "v2.1.0-BETA1"
        },
        {
            "package": "symfony/event-dispatcher",
            "version": "dev-master",
            "alias-pretty-version": "2.1.x-dev",
            "alias-version": "2.1.9999999.9999999-dev"
        },
        {
            "package": "symfony/process",
            "version": "dev-master",
            "alias-pretty-version": "2.1.x-dev",
            "alias-version": "2.1.9999999.9999999-dev"
        },
        {
            "package": "symfony/translation",
            "version": "dev-master",
            "source-reference": "v2.1.0-BETA1"
        },
        {
            "package": "symfony/translation",
            "version": "dev-master",
            "alias-pretty-version": "2.1.x-dev",
            "alias-version": "2.1.9999999.9999999-dev"
        },
        {
            "package": "symfony/yaml",
            "version": "dev-master",
            "source-reference": "fa301d6bd6d2538b48fbf668879d6e052ed9caad"
        },
        {
            "package": "symfony/yaml",
            "version": "dev-master",
            "alias-pretty-version": "2.1.x-dev",
            "alias-version": "2.1.9999999.9999999-dev"
        }
    ],
    "aliases": [

    ],
    "minimum-stability": "dev",
    "stability-flags": {
        "nikic/php-parser": 20,
        "phpdocumentor/fileset": 10,
        "phpdocumentor/reflection-docblock": 10,
        "behat/behat": 0
    }
}<|MERGE_RESOLUTION|>--- conflicted
+++ resolved
@@ -1,15 +1,6 @@
 {
-<<<<<<< HEAD
-    "hash": "e1c9fb05980ef841c82ff37b390b492c",
-=======
-    "hash": "9ba13d00b4d0640f20473d0fafee53ae",
->>>>>>> f8e456b1
+    "hash": "e5c1171c8566734733d47213f9d618d8",
     "packages": [
-        {
-            "package": "cilex/cilex",
-            "version": "dev-master",
-            "source-reference": "c9db6dcf69ea9bc11e6bd2f25459075cafc5a305"
-        },
         {
             "package": "cilex/cilex",
             "version": "dev-master",
@@ -17,6 +8,11 @@
             "alias-version": "1.0.9999999.9999999-dev"
         },
         {
+            "package": "cilex/cilex",
+            "version": "dev-master",
+            "source-reference": "c9db6dcf69ea9bc11e6bd2f25459075cafc5a305"
+        },
+        {
             "package": "dflydev/markdown",
             "version": "dev-master",
             "source-reference": "b0a6ee857b53228c07b9b631aea5c7a690c33da2"
@@ -67,60 +63,48 @@
         {
             "package": "pimple/pimple",
             "version": "dev-master",
-            "source-reference": "86cae5c9e85cd02f1703c774ddf12f2448a5938c"
-        },
-        {
-            "package": "pimple/pimple",
-            "version": "dev-master",
-<<<<<<< HEAD
             "alias-pretty-version": "1.0.x-dev",
             "alias-version": "1.0.9999999.9999999-dev"
-=======
+        },
+        {
+            "package": "pimple/pimple",
+            "version": "dev-master",
             "source-reference": "d2cfa2f02f50abef65c238747c753a5f6786f6be"
->>>>>>> f8e456b1
         },
         {
             "package": "symfony/class-loader",
             "version": "dev-master",
-            "source-reference": "v2.1.0-BETA1"
+            "source-reference": "0942a7b483df2616407acf721216d97f95d190ad"
         },
         {
             "package": "symfony/class-loader",
             "version": "dev-master",
             "alias-pretty-version": "2.1.x-dev",
             "alias-version": "2.1.9999999.9999999-dev"
-<<<<<<< HEAD
-=======
-        },
-        {
-            "package": "symfony/class-loader",
-            "version": "dev-master",
-            "source-reference": "0942a7b483df2616407acf721216d97f95d190ad"
->>>>>>> f8e456b1
         },
         {
             "package": "symfony/console",
             "version": "dev-master",
+            "alias-pretty-version": "2.1.x-dev",
+            "alias-version": "2.1.9999999.9999999-dev"
+        },
+        {
+            "package": "symfony/console",
+            "version": "dev-master",
             "source-reference": "808bf42b4b74c12e6c6a6a9750688035f1c49f9c"
         },
         {
-            "package": "symfony/console",
-            "version": "dev-master",
-            "alias-pretty-version": "2.1.x-dev",
-            "alias-version": "2.1.9999999.9999999-dev"
-        },
-        {
             "package": "symfony/finder",
             "version": "dev-master",
+            "alias-pretty-version": "2.1.x-dev",
+            "alias-version": "2.1.9999999.9999999-dev"
+        },
+        {
+            "package": "symfony/finder",
+            "version": "dev-master",
             "source-reference": "4d6a965beae234bd0fa7f61681bd8a54df60f042"
         },
         {
-            "package": "symfony/finder",
-            "version": "dev-master",
-            "alias-pretty-version": "2.1.x-dev",
-            "alias-version": "2.1.9999999.9999999-dev"
-        },
-        {
             "package": "symfony/process",
             "version": "dev-master",
             "alias-pretty-version": "2.1.x-dev",
@@ -129,11 +113,9 @@
         {
             "package": "symfony/process",
             "version": "dev-master",
-            "alias-pretty-version": "2.1.x-dev",
-            "alias-version": "2.1.9999999.9999999-dev"
-        },
-        {
-<<<<<<< HEAD
+            "source-reference": "abbb6c9a4fcbd070af4e6296753d449dcd4723aa"
+        },
+        {
             "package": "twig/twig",
             "version": "dev-master",
             "source-reference": "73da773aaad0f97f2e967ec8241b8adf7b1e03d2"
@@ -143,11 +125,6 @@
             "version": "dev-master",
             "alias-pretty-version": "1.8.x-dev",
             "alias-version": "1.8.9999999.9999999-dev"
-=======
-            "package": "symfony/process",
-            "version": "dev-master",
-            "source-reference": "abbb6c9a4fcbd070af4e6296753d449dcd4723aa"
->>>>>>> f8e456b1
         },
         {
             "package": "zendframework/zend-config",
@@ -176,12 +153,6 @@
             "version": "v2.2.2"
         },
         {
-            "package": "symfony/class-loader",
-            "version": "dev-master",
-            "alias-pretty-version": "2.1.x-dev",
-            "alias-version": "2.1.9999999.9999999-dev"
-        },
-        {
             "package": "symfony/config",
             "version": "dev-master",
             "source-reference": "a261cb1571e1f3921a632541299a9f39753a62a7"
@@ -195,32 +166,26 @@
         {
             "package": "symfony/dependency-injection",
             "version": "dev-master",
+            "alias-pretty-version": "2.1.x-dev",
+            "alias-version": "2.1.9999999.9999999-dev"
+        },
+        {
+            "package": "symfony/dependency-injection",
+            "version": "dev-master",
             "source-reference": "5ec72a390e4c8a737316f6dc2547f3d368d8bb9b"
         },
         {
-            "package": "symfony/dependency-injection",
-            "version": "dev-master",
-            "alias-pretty-version": "2.1.x-dev",
-            "alias-version": "2.1.9999999.9999999-dev"
-        },
-        {
             "package": "symfony/event-dispatcher",
             "version": "dev-master",
+            "alias-pretty-version": "2.1.x-dev",
+            "alias-version": "2.1.9999999.9999999-dev"
+        },
+        {
+            "package": "symfony/event-dispatcher",
+            "version": "dev-master",
             "source-reference": "v2.1.0-BETA1"
         },
         {
-            "package": "symfony/event-dispatcher",
-            "version": "dev-master",
-            "alias-pretty-version": "2.1.x-dev",
-            "alias-version": "2.1.9999999.9999999-dev"
-        },
-        {
-            "package": "symfony/process",
-            "version": "dev-master",
-            "alias-pretty-version": "2.1.x-dev",
-            "alias-version": "2.1.9999999.9999999-dev"
-        },
-        {
             "package": "symfony/translation",
             "version": "dev-master",
             "source-reference": "v2.1.0-BETA1"
@@ -234,13 +199,13 @@
         {
             "package": "symfony/yaml",
             "version": "dev-master",
+            "alias-pretty-version": "2.1.x-dev",
+            "alias-version": "2.1.9999999.9999999-dev"
+        },
+        {
+            "package": "symfony/yaml",
+            "version": "dev-master",
             "source-reference": "fa301d6bd6d2538b48fbf668879d6e052ed9caad"
-        },
-        {
-            "package": "symfony/yaml",
-            "version": "dev-master",
-            "alias-pretty-version": "2.1.x-dev",
-            "alias-version": "2.1.9999999.9999999-dev"
         }
     ],
     "aliases": [
