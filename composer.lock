--- conflicted
+++ resolved
@@ -4,11 +4,7 @@
         "Read more about it at https://getcomposer.org/doc/01-basic-usage.md#composer-lock-the-lock-file",
         "This file is @generated automatically"
     ],
-<<<<<<< HEAD
-    "hash": "f03496ebfba4058592e29908f1d34c12",
-=======
     "hash": "784c197346ec011051349a71db39072f",
->>>>>>> 743a6631
     "packages": [
         {
             "name": "container-interop/container-interop",
@@ -958,11 +954,7 @@
             "dist": {
                 "type": "zip",
                 "url": "https://api.github.com/repos/phpDocumentor/Reflection/zipball/3516b9749cc18e4b7f7282e2dce2591a00d25365",
-<<<<<<< HEAD
                 "reference": "3516b9749cc18e4b7f7282e2dce2591a00d25365",
-=======
-                "reference": "d7c824c32aefeb53c7169cee30ed42dec280989f",
->>>>>>> 743a6631
                 "shasum": ""
             },
             "require": {
