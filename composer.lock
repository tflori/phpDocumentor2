{
    "_readme": [
        "This file locks the dependencies of your project to a known state",
        "Read more about it at http://getcomposer.org/doc/01-basic-usage.md#composer-lock-the-lock-file"
    ],
<<<<<<< HEAD
    "hash": "e17667c4ba56fa0e83f45b8b49f7ca8b",
=======
    "hash": "d9069ea992bd0c96dc961241e0faa927",
>>>>>>> 85aea16b
    "packages": [
        {
            "name": "cilex/cilex",
            "version": "dev-master",
            "source": {
                "type": "git",
                "url": "https://github.com/Cilex/Cilex.git",
                "reference": "1813ca1ee84462a1c8e6c4ee637103de59f6dcc8"
            },
            "dist": {
                "type": "zip",
                "url": "https://api.github.com/repos/Cilex/Cilex/zipball/1813ca1ee84462a1c8e6c4ee637103de59f6dcc8",
                "reference": "1813ca1ee84462a1c8e6c4ee637103de59f6dcc8",
                "shasum": ""
            },
            "require": {
                "cilex/console-service-provider": "1.*@dev",
                "php": ">=5.3.3",
                "pimple/pimple": "1.0.*",
                "symfony/finder": "~2.1",
                "symfony/process": "~2.1"
            },
            "require-dev": {
                "phpunit/phpunit": "3.7.*",
                "symfony/validator": "~2.1"
            },
            "suggest": {
                "monolog/monolog": ">=1.0.0",
                "symfony/validator": ">=1.0.0",
                "symfony/yaml": ">=1.0.0"
            },
            "type": "library",
            "extra": {
                "branch-alias": {
                    "dev-master": "1.0-dev"
                }
            },
            "autoload": {
                "psr-0": {
                    "Cilex": "src/"
                }
            },
            "notification-url": "https://packagist.org/downloads/",
            "license": [
                "MIT"
            ],
            "authors": [
                {
                    "name": "Mike van Riel",
                    "email": "mike.vanriel@naenius.com"
                }
            ],
            "description": "The PHP micro-framework for Command line tools based on the Symfony2 Components",
            "homepage": "http://cilex.github.com",
            "keywords": [
                "cli",
                "microframework"
            ],
            "time": "2013-06-20 09:07:54"
        },
        {
            "name": "cilex/console-service-provider",
            "version": "dev-master",
            "source": {
                "type": "git",
                "url": "https://github.com/Cilex/console-service-provider.git",
                "reference": "25ee3d1875243d38e1a3448ff94bdf944f70d24e"
            },
            "dist": {
                "type": "zip",
                "url": "https://api.github.com/repos/Cilex/console-service-provider/zipball/25ee3d1875243d38e1a3448ff94bdf944f70d24e",
                "reference": "25ee3d1875243d38e1a3448ff94bdf944f70d24e",
                "shasum": ""
            },
            "require": {
                "php": ">=5.3.3",
                "pimple/pimple": "1.*@dev",
                "symfony/console": "~2.1"
            },
            "require-dev": {
                "cilex/cilex": "1.*@dev",
                "silex/silex": "1.*@dev"
            },
            "type": "library",
            "extra": {
                "branch-alias": {
                    "dev-master": "1.0-dev"
                }
            },
            "autoload": {
                "psr-0": {
                    "Cilex\\Provider\\Console": "src"
                }
            },
            "notification-url": "https://packagist.org/downloads/",
            "license": [
                "MIT"
            ],
            "authors": [
                {
                    "name": "Beau Simensen",
                    "email": "beau@dflydev.com",
                    "homepage": "http://beausimensen.com"
                },
                {
                    "name": "Mike van Riel",
                    "email": "mike.vanriel@naenius.com"
                }
            ],
            "description": "Console Service Provider",
            "keywords": [
                "cilex",
                "console",
                "pimple",
                "service-provider",
                "silex"
            ],
            "time": "2012-12-19 10:50:58"
        },
        {
            "name": "dflydev/markdown",
            "version": "v1.0.2",
            "source": {
                "type": "git",
                "url": "https://github.com/dflydev/dflydev-markdown.git",
                "reference": "v1.0.2"
            },
            "dist": {
                "type": "zip",
                "url": "https://github.com/dflydev/dflydev-markdown/zipball/v1.0.2",
                "reference": "v1.0.2",
                "shasum": ""
            },
            "require": {
                "php": ">=5.3"
            },
            "type": "library",
            "autoload": {
                "psr-0": {
                    "dflydev\\markdown": "src"
                }
            },
            "notification-url": "https://packagist.org/downloads/",
            "license": [
                "New BSD License"
            ],
            "authors": [
                {
                    "name": "Dragonfly Development Inc.",
                    "email": "info@dflydev.com",
                    "homepage": "http://dflydev.com"
                },
                {
                    "name": "Beau Simensen",
                    "email": "beau@dflydev.com",
                    "homepage": "http://beausimensen.com"
                },
                {
                    "name": "Michel Fortin",
                    "homepage": "http://michelf.com"
                },
                {
                    "name": "John Gruber",
                    "homepage": "http://daringfireball.net"
                }
            ],
            "description": "PHP Markdown & Extra",
            "homepage": "http://github.com/dflydev/dflydev-markdown",
            "keywords": [
                "markdown"
            ],
            "time": "2012-01-15 19:36:37"
        },
        {
            "name": "doctrine/annotations",
            "version": "v1.1.2",
            "source": {
                "type": "git",
                "url": "https://github.com/doctrine/annotations.git",
                "reference": "v1.1.2"
            },
            "dist": {
                "type": "zip",
                "url": "https://api.github.com/repos/doctrine/annotations/zipball/v1.1.2",
                "reference": "v1.1.2",
                "shasum": ""
            },
            "require": {
                "doctrine/lexer": "1.*",
                "php": ">=5.3.2"
            },
            "require-dev": {
                "doctrine/cache": "1.*"
            },
            "type": "library",
            "extra": {
                "branch-alias": {
                    "dev-master": "1.0.x-dev"
                }
            },
            "autoload": {
                "psr-0": {
                    "Doctrine\\Common\\Annotations\\": "lib/"
                }
            },
            "notification-url": "https://packagist.org/downloads/",
            "license": [
                "MIT"
            ],
            "authors": [
                {
                    "name": "Jonathan Wage",
                    "email": "jonwage@gmail.com",
                    "homepage": "http://www.jwage.com/"
                },
                {
                    "name": "Guilherme Blanco",
                    "email": "guilhermeblanco@gmail.com",
                    "homepage": "http://www.instaclick.com"
                },
                {
                    "name": "Roman Borschel",
                    "email": "roman@code-factory.org"
                },
                {
                    "name": "Benjamin Eberlei",
                    "email": "kontakt@beberlei.de"
                },
                {
                    "name": "Johannes Schmitt",
                    "email": "schmittjoh@gmail.com",
                    "homepage": "http://jmsyst.com",
                    "role": "Developer of wrapped JMSSerializerBundle"
                }
            ],
            "description": "Docblock Annotations Parser",
            "homepage": "http://www.doctrine-project.org",
            "keywords": [
                "annotations",
                "docblock",
                "parser"
            ],
            "time": "2013-06-16 21:33:03"
        },
        {
            "name": "doctrine/lexer",
            "version": "dev-master",
            "source": {
                "type": "git",
                "url": "https://github.com/doctrine/lexer.git",
                "reference": "bc0e1f0cc285127a38c6c8ea88bc5dba2fd53e94"
            },
            "dist": {
                "type": "zip",
                "url": "https://api.github.com/repos/doctrine/lexer/zipball/bc0e1f0cc285127a38c6c8ea88bc5dba2fd53e94",
                "reference": "bc0e1f0cc285127a38c6c8ea88bc5dba2fd53e94",
                "shasum": ""
            },
            "require": {
                "php": ">=5.3.2"
            },
            "type": "library",
            "extra": {
                "branch-alias": {
                    "dev-master": "1.0.x-dev"
                }
            },
            "autoload": {
                "psr-0": {
                    "Doctrine\\Common\\Lexer\\": "lib/"
                }
            },
            "notification-url": "https://packagist.org/downloads/",
            "license": [
                "MIT"
            ],
            "authors": [
                {
                    "name": "Guilherme Blanco",
                    "email": "guilhermeblanco@gmail.com",
                    "homepage": "http://www.instaclick.com"
                },
                {
                    "name": "Roman Borschel",
                    "email": "roman@code-factory.org"
                },
                {
                    "name": "Johannes Schmitt",
                    "email": "schmittjoh@gmail.com",
                    "homepage": "http://jmsyst.com",
                    "role": "Developer of wrapped JMSSerializerBundle"
                }
            ],
            "description": "Base library for a lexer that can be used in Top-Down, Recursive Descent Parsers.",
            "homepage": "http://www.doctrine-project.org",
            "keywords": [
                "lexer",
                "parser"
            ],
            "time": "2013-03-07 12:15:25"
        },
        {
            "name": "ezyang/htmlpurifier",
            "version": "v4.5.0",
            "source": {
                "type": "git",
                "url": "https://github.com/ezyang/htmlpurifier.git",
                "reference": "v4.5.0"
            },
            "dist": {
                "type": "zip",
                "url": "https://api.github.com/repos/ezyang/htmlpurifier/zipball/v4.5.0",
                "reference": "v4.5.0",
                "shasum": ""
            },
            "require": {
                "php": ">=5.2"
            },
            "type": "library",
            "autoload": {
                "psr-0": {
                    "HTMLPurifier": "library/"
                },
                "files": [
                    "library/HTMLPurifier.composer.php"
                ]
            },
            "notification-url": "https://packagist.org/downloads/",
            "license": [
                "LGPL"
            ],
            "authors": [
                {
                    "name": "Edward Z. Yang",
                    "email": "admin@htmlpurifier.org",
                    "homepage": "http://ezyang.com"
                }
            ],
            "description": "Standards compliant HTML filter written in PHP",
            "homepage": "http://htmlpurifier.org/",
            "keywords": [
                "html"
            ],
            "time": "2013-02-18 00:04:08"
        },
        {
            "name": "jms/metadata",
            "version": "dev-master",
            "source": {
                "type": "git",
                "url": "https://github.com/schmittjoh/metadata.git",
                "reference": "0979c7d9eb7f0031a3c5ffed1d6e1fa4eb846e4e"
            },
            "dist": {
                "type": "zip",
                "url": "https://api.github.com/repos/schmittjoh/metadata/zipball/0979c7d9eb7f0031a3c5ffed1d6e1fa4eb846e4e",
                "reference": "0979c7d9eb7f0031a3c5ffed1d6e1fa4eb846e4e",
                "shasum": ""
            },
            "require": {
                "php": ">=5.3.0"
            },
            "require-dev": {
                "doctrine/common": ">=2.0,<2.4-dev"
            },
            "type": "library",
            "extra": {
                "branch-alias": {
                    "dev-master": "1.4.x-dev"
                }
            },
            "autoload": {
                "psr-0": {
                    "Metadata\\": "src/"
                }
            },
            "notification-url": "https://packagist.org/downloads/",
            "license": [
                "Apache"
            ],
            "authors": [
                {
                    "name": "Johannes M. Schmitt",
                    "email": "schmittjoh@gmail.com",
                    "homepage": "http://jmsyst.com",
                    "role": "Developer of wrapped JMSSerializerBundle"
                }
            ],
            "description": "Class/method/property metadata management in PHP",
            "keywords": [
                "annotations",
                "metadata",
                "xml",
                "yaml"
            ],
            "time": "2013-03-28 16:32:37"
        },
        {
            "name": "jms/parser-lib",
            "version": "dev-master",
            "source": {
                "type": "git",
                "url": "https://github.com/schmittjoh/parser-lib.git",
                "reference": "4d469a70c6dd03f921cbdeadafbcb261bb23e8b0"
            },
            "dist": {
                "type": "zip",
                "url": "https://api.github.com/repos/schmittjoh/parser-lib/zipball/4d469a70c6dd03f921cbdeadafbcb261bb23e8b0",
                "reference": "4d469a70c6dd03f921cbdeadafbcb261bb23e8b0",
                "shasum": ""
            },
            "require": {
                "phpoption/phpoption": ">=0.9,<2.0-dev"
            },
            "type": "library",
            "extra": {
                "branch-alias": {
                    "dev-master": "1.1-dev"
                }
            },
            "autoload": {
                "psr-0": {
                    "JMS\\": "src/"
                }
            },
            "notification-url": "https://packagist.org/downloads/",
            "license": [
                "Apache2"
            ],
            "description": "A library for easily creating recursive-descent parsers.",
            "time": "2012-11-30 08:11:04"
        },
        {
            "name": "jms/serializer",
            "version": "0.12.0",
            "source": {
                "type": "git",
                "url": "https://github.com/schmittjoh/serializer.git",
                "reference": "0.12.0"
            },
            "dist": {
                "type": "zip",
                "url": "https://api.github.com/repos/schmittjoh/serializer/zipball/0.12.0",
                "reference": "0.12.0",
                "shasum": ""
            },
            "require": {
                "doctrine/annotations": "1.*",
                "jms/metadata": ">=1.1,<2.0",
                "jms/parser-lib": "1.*",
                "php": ">=5.3.2",
                "phpcollection/phpcollection": ">=0.1,<0.3-dev"
            },
            "require-dev": {
                "doctrine/orm": ">=2.1,<2.4-dev",
                "symfony/filesystem": "2.*",
                "symfony/form": ">=2.1,<2.2-dev",
                "symfony/translation": ">=2.0,<2.2-dev",
                "symfony/validator": ">=2.0,<2.2-dev",
                "symfony/yaml": "2.*",
                "twig/twig": ">=1.8,<2.0-dev"
            },
            "suggest": {
                "symfony/yaml": "Required if you'd like to serialize data to YAML format."
            },
            "type": "library",
            "extra": {
                "branch-alias": {
                    "dev-master": "0.12-dev"
                }
            },
            "autoload": {
                "psr-0": {
                    "JMS\\Serializer": "src/"
                }
            },
            "notification-url": "https://packagist.org/downloads/",
            "license": [
                "Apache2"
            ],
            "authors": [
                {
                    "name": "Johannes M. Schmitt",
                    "email": "schmittjoh@gmail.com",
                    "homepage": "http://jmsyst.com",
                    "role": "Developer of wrapped JMSSerializerBundle"
                }
            ],
            "description": "Library for (de-)serializing data of any complexity; supports XML, JSON, and YAML.",
            "homepage": "http://jmsyst.com/libs/serializer",
            "keywords": [
                "deserialization",
                "jaxb",
                "json",
                "serialization",
                "xml"
            ],
            "time": "2013-03-28 16:41:24"
        },
        {
            "name": "monolog/monolog",
            "version": "1.4.1",
            "source": {
                "type": "git",
                "url": "https://github.com/Seldaek/monolog.git",
                "reference": "1.4.1"
            },
            "dist": {
                "type": "zip",
                "url": "https://api.github.com/repos/Seldaek/monolog/zipball/1.4.1",
                "reference": "1.4.1",
                "shasum": ""
            },
            "require": {
                "php": ">=5.3.0",
                "psr/log": ">=1.0,<2.0"
            },
            "require-dev": {
                "doctrine/couchdb": "dev-master",
                "mlehner/gelf-php": "1.0.*",
                "raven/raven": "0.3.*"
            },
            "suggest": {
                "doctrine/couchdb": "Allow sending log messages to a CouchDB server",
                "ext-amqp": "Allow sending log messages to an AMQP server (1.0+ required)",
                "ext-mongo": "Allow sending log messages to a MongoDB server",
                "mlehner/gelf-php": "Allow sending log messages to a GrayLog2 server",
                "raven/raven": "Allow sending log messages to a Sentry server"
            },
            "type": "library",
            "extra": {
                "branch-alias": {
                    "dev-master": "1.4.x-dev"
                }
            },
            "autoload": {
                "psr-0": {
                    "Monolog": "src/"
                }
            },
            "notification-url": "https://packagist.org/downloads/",
            "license": [
                "MIT"
            ],
            "authors": [
                {
                    "name": "Jordi Boggiano",
                    "email": "j.boggiano@seld.be",
                    "homepage": "http://seld.be",
                    "role": "Developer"
                }
            ],
            "description": "Sends your logs to files, sockets, inboxes, databases and various web services",
            "homepage": "http://github.com/Seldaek/monolog",
            "keywords": [
                "log",
                "logging",
                "psr-3"
            ],
            "time": "2013-04-01 10:04:58"
        },
        {
            "name": "nikic/php-parser",
            "version": "dev-master",
            "source": {
                "type": "git",
                "url": "https://github.com/nikic/PHP-Parser.git",
                "reference": "f9c3aa2a22498ff4c0db38bae40999cebe60f831"
            },
            "dist": {
                "type": "zip",
                "url": "https://api.github.com/repos/nikic/PHP-Parser/zipball/f9c3aa2a22498ff4c0db38bae40999cebe60f831",
                "reference": "f9c3aa2a22498ff4c0db38bae40999cebe60f831",
                "shasum": ""
            },
            "require": {
                "php": ">=5.2"
            },
            "type": "library",
            "extra": {
                "branch-alias": {
                    "dev-master": "0.9-dev"
                }
            },
            "autoload": {
                "psr-0": {
                    "PHPParser": "lib/"
                }
            },
            "notification-url": "https://packagist.org/downloads/",
            "license": [
                "BSD-3-Clause"
            ],
            "authors": [
                {
                    "name": "Nikita Popov"
                }
            ],
            "description": "A PHP parser written in PHP",
            "keywords": [
                "parser",
                "php"
            ],
            "time": "2013-07-12 23:03:57"
        },
        {
            "name": "phpcollection/phpcollection",
            "version": "dev-master",
            "source": {
                "type": "git",
                "url": "https://github.com/schmittjoh/php-collection.git",
                "reference": "0.3.0"
            },
            "dist": {
                "type": "zip",
                "url": "https://api.github.com/repos/schmittjoh/php-collection/zipball/0.3.0",
                "reference": "0.3.0",
                "shasum": ""
            },
            "require": {
                "phpoption/phpoption": "1.*"
            },
            "type": "library",
            "extra": {
                "branch-alias": {
                    "dev-master": "0.2-dev"
                }
            },
            "autoload": {
                "psr-0": {
                    "PhpCollection": "src/"
                }
            },
            "notification-url": "https://packagist.org/downloads/",
            "license": [
                "Apache2"
            ],
            "authors": [
                {
                    "name": "Johannes M. Schmitt",
                    "email": "schmittjoh@gmail.com",
                    "homepage": "http://jmsyst.com",
                    "role": "Developer of wrapped JMSSerializerBundle"
                }
            ],
            "description": "General-Purpose Collection Library for PHP",
            "keywords": [
                "collection",
                "list",
                "map",
                "sequence",
                "set"
            ],
            "time": "2013-07-16 08:26:26"
        },
        {
            "name": "phpdocumentor/fileset",
            "version": "1.0.0-beta2",
            "source": {
                "type": "git",
                "url": "https://github.com/phpDocumentor/Fileset",
                "reference": "1.0.0-beta2"
            },
            "dist": {
                "type": "zip",
                "url": "https://github.com/phpDocumentor/Fileset/archive/1.0.0-beta2.zip",
                "reference": "1.0.0-beta2",
                "shasum": ""
            },
            "require": {
                "php": ">=5.3.3",
                "symfony/finder": "2.*"
            },
            "type": "library",
            "autoload": {
                "psr-0": {
                    "": "src/"
                }
            },
            "notification-url": "https://packagist.org/downloads/",
            "license": [
                "MIT"
            ],
            "description": "Fileset component for collecting a set of files given directories and file paths",
            "homepage": "http://www.phpdoc.org",
            "keywords": [
                "files",
                "fileset",
                "phpdoc"
            ],
            "time": "2012-06-04 10:49:45"
        },
        {
            "name": "phpdocumentor/graphviz",
            "version": "1.0.0-beta3",
            "source": {
                "type": "git",
                "url": "https://github.com/phpDocumentor/GraphViz",
                "reference": "1.0.0-beta3"
            },
            "dist": {
                "type": "zip",
                "url": "https://github.com/phpDocumentor/GraphViz/zipball/1.0.0-beta3",
                "reference": "1.0.0-beta3",
                "shasum": ""
            },
            "require": {
                "php": ">=5.3.2"
            },
            "type": "library",
            "autoload": {
                "psr-0": {
                    "phpDocumentor": "src/"
                }
            },
            "notification-url": "https://packagist.org/downloads/",
            "license": [
                "MIT"
            ],
            "authors": [
                {
                    "name": "Mike van Riel",
                    "email": "mike.vanriel@naenius.com"
                }
            ],
            "time": "2012-04-06 09:56:51"
        },
        {
            "name": "phpdocumentor/reflection",
            "version": "0.1.9",
            "source": {
                "type": "git",
                "url": "https://github.com/phpDocumentor/Reflection.git",
                "reference": "0.1.9"
            },
            "dist": {
                "type": "zip",
                "url": "https://api.github.com/repos/phpDocumentor/Reflection/zipball/0.1.9",
                "reference": "0.1.9",
                "shasum": ""
            },
            "require": {
                "nikic/php-parser": "dev-master",
                "php": ">=5.3.3",
                "phpdocumentor/reflection-docblock": "2.0.0a3"
            },
            "require-dev": {
                "behat/behat": ">=2.4@stable",
                "mockery/mockery": ">=0.7.0@stable",
                "phpunit/phpunit": "3.7.*@stable"
            },
            "type": "library",
            "autoload": {
                "psr-0": {
                    "phpDocumentor": [
                        "src/",
                        "tests/unit/",
                        "tests/mocks/"
                    ]
                }
            },
            "notification-url": "https://packagist.org/downloads/",
            "license": [
                "MIT"
            ],
            "description": "Reflection library to do Static Analysis for PHP Projects",
            "homepage": "http://www.phpdoc.org",
            "keywords": [
                "phpDocumentor",
                "phpdoc",
                "reflection",
                "static analysis"
            ],
            "time": "2013-07-15 18:50:38"
        },
        {
            "name": "phpdocumentor/reflection-docblock",
            "version": "2.0.0a3",
            "source": {
                "type": "git",
                "url": "https://github.com/phpDocumentor/ReflectionDocBlock.git",
                "reference": "2.0.0a3"
            },
            "dist": {
                "type": "zip",
                "url": "https://api.github.com/repos/phpDocumentor/ReflectionDocBlock/zipball/2.0.0a3",
                "reference": "2.0.0a3",
                "shasum": ""
            },
            "require": {
                "dflydev/markdown": "1.0.*",
                "php": ">=5.3.3"
            },
            "require-dev": {
                "phpunit/phpunit": "3.7.*@stable"
            },
            "type": "library",
            "autoload": {
                "psr-0": {
                    "phpDocumentor": [
                        "src/"
                    ]
                }
            },
            "notification-url": "https://packagist.org/downloads/",
            "license": [
                "MIT"
            ],
            "authors": [
                {
                    "name": "Mike van Riel",
                    "email": "mike.vanriel@naenius.com"
                }
            ],
            "time": "2013-04-16 14:22:15"
        },
        {
            "name": "phpdocumentor/template-abstract",
            "version": "1.1.1",
            "source": {
                "type": "git",
                "url": "https://github.com/phpDocumentor/template.abstract.git",
                "reference": "1.1.1"
            },
            "dist": {
                "type": "zip",
                "url": "https://api.github.com/repos/phpDocumentor/template.abstract/zipball/1.1.1",
                "reference": "1.1.1",
                "shasum": ""
            },
            "require": {
                "ext-xsl": "*"
            },
            "type": "phpdocumentor-template",
            "notification-url": "https://packagist.org/downloads/",
            "license": [
                "MIT"
            ],
            "description": "Simple bright template for phpDocumentor",
            "homepage": "http://www.phpdoc.org",
            "keywords": [
                "documentation",
                "phpdoc",
                "template"
            ],
            "time": "2013-07-21 05:29:17"
        },
        {
            "name": "phpdocumentor/template-checkstyle",
            "version": "1.1.1",
            "source": {
                "type": "git",
                "url": "https://github.com/phpDocumentor/template.checkstyle.git",
                "reference": "1.1.1"
            },
            "dist": {
                "type": "zip",
                "url": "https://api.github.com/repos/phpDocumentor/template.checkstyle/zipball/1.1.1",
                "reference": "1.1.1",
                "shasum": ""
            },
            "require": {
                "ext-xsl": "*"
            },
            "type": "phpdocumentor-template",
            "notification-url": "https://packagist.org/downloads/",
            "license": [
                "MIT"
            ],
            "description": "Checkstyle XML output template for phpDocumentor2",
            "homepage": "http://www.phpdoc.org",
            "keywords": [
                "documentation",
                "phpdoc",
                "template"
            ],
            "time": "2013-07-21 05:30:11"
        },
        {
            "name": "phpdocumentor/template-new-black",
            "version": "1.2.0",
            "source": {
                "type": "git",
                "url": "https://github.com/phpDocumentor/template.new_black.git",
                "reference": "1.2.0"
            },
            "dist": {
                "type": "zip",
                "url": "https://api.github.com/repos/phpDocumentor/template.new_black/zipball/1.2.0",
                "reference": "1.2.0",
                "shasum": ""
            },
            "require": {
                "ext-xsl": "*",
                "phpdocumentor/template-abstract": "1.*"
            },
            "type": "phpdocumentor-template",
            "notification-url": "https://packagist.org/downloads/",
            "license": [
                "MIT"
            ],
            "description": "Web 2.0 template with dark sidebar for phpDocumentor",
            "homepage": "http://www.phpdoc.org",
            "keywords": [
                "documentation",
                "phpdoc",
                "template"
            ],
            "time": "2013-07-20 21:07:43"
        },
        {
            "name": "phpdocumentor/template-old-ocean",
            "version": "1.1.2",
            "source": {
                "type": "git",
                "url": "https://github.com/phpDocumentor/template.old_ocean.git",
                "reference": "1.1.2"
            },
            "dist": {
                "type": "zip",
                "url": "https://api.github.com/repos/phpDocumentor/template.old_ocean/zipball/1.1.2",
                "reference": "1.1.2",
                "shasum": ""
            },
            "require": {
                "ext-xsl": "*",
                "phpdocumentor/unified-asset-installer": "1.*"
            },
            "type": "phpdocumentor-template",
            "notification-url": "https://packagist.org/downloads/",
            "license": [
                "MIT"
            ],
            "description": "Blue template with high contrast for the foreground",
            "homepage": "http://www.phpdoc.org",
            "keywords": [
                "documentation",
                "phpdoc",
                "template"
            ],
            "time": "2013-06-14 07:42:46"
        },
        {
            "name": "phpdocumentor/template-responsive",
            "version": "1.2.1",
            "source": {
                "type": "git",
                "url": "https://github.com/phpDocumentor/template.responsive.git",
                "reference": "1.2.1"
            },
            "dist": {
                "type": "zip",
                "url": "https://api.github.com/repos/phpDocumentor/template.responsive/zipball/1.2.1",
                "reference": "1.2.1",
                "shasum": ""
            },
            "require": {
                "ext-xsl": "*"
            },
            "type": "phpdocumentor-template",
            "notification-url": "https://packagist.org/downloads/",
            "license": [
                "MIT"
            ],
            "description": "Responsive modern template for phpDocumentor",
            "homepage": "http://www.phpdoc.org",
            "keywords": [
                "documentation",
                "phpdoc",
                "template"
            ],
            "time": "2013-07-21 05:31:14"
        },
        {
            "name": "phpdocumentor/template-responsive-twig",
            "version": "1.1.0",
            "source": {
                "type": "git",
                "url": "https://github.com/phpDocumentor/template.responsive-twig.git",
                "reference": "1.1.0"
            },
            "dist": {
                "type": "zip",
                "url": "https://api.github.com/repos/phpDocumentor/template.responsive-twig/zipball/1.1.0",
                "reference": "1.1.0",
                "shasum": ""
            },
            "type": "phpdocumentor-template",
            "notification-url": "https://packagist.org/downloads/",
            "license": [
                "MIT"
            ],
            "description": "Responsive modern template for phpDocumentor for Twig",
            "homepage": "http://www.phpdoc.org",
            "keywords": [
                "documentation",
                "phpdoc",
                "template"
            ],
            "time": "2013-07-20 21:12:13"
        },
        {
            "name": "phpdocumentor/template-xml",
            "version": "1.1.0",
            "source": {
                "type": "git",
                "url": "https://github.com/mvriel/template.xml.git",
                "reference": "1.1.0"
            },
            "dist": {
                "type": "zip",
                "url": "https://api.github.com/repos/mvriel/template.xml/zipball/1.1.0",
                "reference": "1.1.0",
                "shasum": ""
            },
            "type": "phpdocumentor-template",
            "notification-url": "https://packagist.org/downloads/",
            "license": [
                "MIT"
            ],
            "description": "Generates an XML representation of the project's structure",
            "homepage": "http://www.phpdoc.org",
            "keywords": [
                "documentation",
                "phpdoc",
                "template"
            ],
            "time": "2013-07-20 21:14:30"
        },
        {
            "name": "phpdocumentor/template-zend",
            "version": "1.2.0",
            "source": {
                "type": "git",
                "url": "https://github.com/phpDocumentor/template.zend.git",
                "reference": "1.2.0"
            },
            "dist": {
                "type": "zip",
                "url": "https://api.github.com/repos/phpDocumentor/template.zend/zipball/1.2.0",
                "reference": "1.2.0",
                "shasum": ""
            },
            "require": {
                "ext-xsl": "*",
                "phpdocumentor/template-abstract": "1.*"
            },
            "type": "phpdocumentor-template",
            "notification-url": "https://packagist.org/downloads/",
            "license": [
                "MIT"
            ],
            "description": "Official Zend Framework Template for phpDocumentor2",
            "homepage": "http://www.phpdoc.org",
            "keywords": [
                "ZendFramework",
                "documentation",
                "phpdoc",
                "template",
                "zend",
                "zf"
            ],
            "time": "2013-07-20 21:13:06"
        },
        {
            "name": "phpdocumentor/unified-asset-installer",
            "version": "1.0.1",
            "source": {
                "type": "git",
                "url": "https://github.com/phpDocumentor/UnifiedAssetInstaller",
                "reference": "1.0.1"
            },
            "dist": {
                "type": "zip",
                "url": "https://github.com/phpDocumentor/UnifiedAssetInstaller/archive/1.0.1.zip",
                "reference": "1.0.1",
                "shasum": ""
            },
            "require-dev": {
                "composer/composer": "1.*@dev",
                "phpunit/phpunit": "3.7.*@stable"
            },
            "type": "composer-installer",
            "extra": {
                "class": "\\phpDocumentor\\Composer\\UnifiedAssetInstaller"
            },
            "autoload": {
                "psr-0": {
                    "phpDocumentor\\Composer": [
                        "src/",
                        "test/unit/"
                    ]
                }
            },
            "notification-url": "https://packagist.org/downloads/",
            "license": [
                "MIT"
            ],
            "description": "Asset installer for phpDocumentor",
            "homepage": "http://www.phpdoc.org",
            "keywords": [
                "assets",
                "installer",
                "plugins",
                "templates"
            ],
            "time": "2013-01-28 20:44:42"
        },
        {
            "name": "phpoption/phpoption",
            "version": "dev-master",
            "source": {
                "type": "git",
                "url": "https://github.com/schmittjoh/php-option.git",
                "reference": "1c7e8016289d17d83ced49c56d0f266fd0568941"
            },
            "dist": {
                "type": "zip",
                "url": "https://api.github.com/repos/schmittjoh/php-option/zipball/1c7e8016289d17d83ced49c56d0f266fd0568941",
                "reference": "1c7e8016289d17d83ced49c56d0f266fd0568941",
                "shasum": ""
            },
            "require": {
                "php": ">=5.3.0"
            },
            "type": "library",
            "extra": {
                "branch-alias": {
                    "dev-master": "1.3-dev"
                }
            },
            "autoload": {
                "psr-0": {
                    "PhpOption\\": "src/"
                }
            },
            "notification-url": "https://packagist.org/downloads/",
            "license": [
                "Apache2"
            ],
            "authors": [
                {
                    "name": "Johannes M. Schmitt",
                    "email": "schmittjoh@gmail.com",
                    "homepage": "http://jmsyst.com",
                    "role": "Developer of wrapped JMSSerializerBundle"
                }
            ],
            "description": "Option Type for PHP",
            "keywords": [
                "language",
                "option",
                "php",
                "type"
            ],
            "time": "2013-05-19 11:09:35"
        },
        {
            "name": "pimple/pimple",
            "version": "dev-master",
            "source": {
                "type": "git",
                "url": "https://github.com/fabpot/Pimple.git",
                "reference": "v1.0.2"
            },
            "dist": {
                "type": "zip",
                "url": "https://api.github.com/repos/fabpot/Pimple/zipball/v1.0.2",
                "reference": "v1.0.2",
                "shasum": ""
            },
            "require": {
                "php": ">=5.3.0"
            },
            "type": "library",
            "extra": {
                "branch-alias": {
                    "dev-master": "1.0.x-dev"
                }
            },
            "autoload": {
                "psr-0": {
                    "Pimple": "lib/"
                }
            },
            "notification-url": "https://packagist.org/downloads/",
            "license": [
                "MIT"
            ],
            "authors": [
                {
                    "name": "Fabien Potencier",
                    "email": "fabien@symfony.com"
                }
            ],
            "description": "Pimple is a simple Dependency Injection Container for PHP 5.3",
            "homepage": "http://pimple.sensiolabs.org",
            "keywords": [
                "container",
                "dependency injection"
            ],
            "time": "2013-03-08 08:21:40"
        },
        {
            "name": "psr/log",
            "version": "1.0.0",
            "source": {
                "type": "git",
                "url": "https://github.com/php-fig/log",
                "reference": "1.0.0"
            },
            "dist": {
                "type": "zip",
                "url": "https://github.com/php-fig/log/archive/1.0.0.zip",
                "reference": "1.0.0",
                "shasum": ""
            },
            "type": "library",
            "autoload": {
                "psr-0": {
                    "Psr\\Log\\": ""
                }
            },
            "notification-url": "https://packagist.org/downloads/",
            "license": [
                "MIT"
            ],
            "authors": [
                {
                    "name": "PHP-FIG",
                    "homepage": "http://www.php-fig.org/"
                }
            ],
            "description": "Common interface for logging libraries",
            "keywords": [
                "log",
                "psr",
                "psr-3"
            ],
            "time": "2012-12-21 11:40:51"
        },
        {
            "name": "symfony/console",
            "version": "dev-master",
            "target-dir": "Symfony/Component/Console",
            "source": {
                "type": "git",
                "url": "https://github.com/symfony/Console.git",
                "reference": "c374f12670a4e6b6b72ef2a2d58b75534d94609c"
            },
            "dist": {
                "type": "zip",
                "url": "https://api.github.com/repos/symfony/Console/zipball/c374f12670a4e6b6b72ef2a2d58b75534d94609c",
                "reference": "c374f12670a4e6b6b72ef2a2d58b75534d94609c",
                "shasum": ""
            },
            "require": {
                "php": ">=5.3.3"
            },
            "require-dev": {
                "symfony/event-dispatcher": "~2.1"
            },
            "suggest": {
                "symfony/event-dispatcher": ""
            },
            "type": "library",
            "extra": {
                "branch-alias": {
                    "dev-master": "2.4-dev"
                }
            },
            "autoload": {
                "psr-0": {
                    "Symfony\\Component\\Console\\": ""
                }
            },
            "notification-url": "https://packagist.org/downloads/",
            "license": [
                "MIT"
            ],
            "authors": [
                {
                    "name": "Fabien Potencier",
                    "email": "fabien@symfony.com"
                },
                {
                    "name": "Symfony Community",
                    "homepage": "http://symfony.com/contributors"
                }
            ],
            "description": "Symfony Console Component",
            "homepage": "http://symfony.com",
            "time": "2013-07-11 19:37:15"
        },
        {
            "name": "symfony/event-dispatcher",
            "version": "v2.3.2",
            "target-dir": "Symfony/Component/EventDispatcher",
            "source": {
                "type": "git",
                "url": "https://github.com/symfony/EventDispatcher.git",
                "reference": "v2.3.2"
            },
            "dist": {
                "type": "zip",
                "url": "https://api.github.com/repos/symfony/EventDispatcher/zipball/v2.3.2",
                "reference": "v2.3.2",
                "shasum": ""
            },
            "require": {
                "php": ">=5.3.3"
            },
            "require-dev": {
                "symfony/dependency-injection": "~2.0"
            },
            "suggest": {
                "symfony/dependency-injection": "",
                "symfony/http-kernel": ""
            },
            "type": "library",
            "extra": {
                "branch-alias": {
                    "dev-master": "2.3-dev"
                }
            },
            "autoload": {
                "psr-0": {
                    "Symfony\\Component\\EventDispatcher\\": ""
                }
            },
            "notification-url": "https://packagist.org/downloads/",
            "license": [
                "MIT"
            ],
            "authors": [
                {
                    "name": "Fabien Potencier",
                    "email": "fabien@symfony.com"
                },
                {
                    "name": "Symfony Community",
                    "homepage": "http://symfony.com/contributors"
                }
            ],
            "description": "Symfony EventDispatcher Component",
            "homepage": "http://symfony.com",
            "time": "2013-05-13 14:36:40"
        },
        {
            "name": "symfony/finder",
            "version": "dev-master",
            "target-dir": "Symfony/Component/Finder",
            "source": {
                "type": "git",
                "url": "https://github.com/symfony/Finder.git",
                "reference": "57b67729f863be8b950441a739b82678b91accde"
            },
            "dist": {
                "type": "zip",
                "url": "https://api.github.com/repos/symfony/Finder/zipball/57b67729f863be8b950441a739b82678b91accde",
                "reference": "57b67729f863be8b950441a739b82678b91accde",
                "shasum": ""
            },
            "require": {
                "php": ">=5.3.3"
            },
            "type": "library",
            "extra": {
                "branch-alias": {
                    "dev-master": "2.4-dev"
                }
            },
            "autoload": {
                "psr-0": {
                    "Symfony\\Component\\Finder\\": ""
                }
            },
            "notification-url": "https://packagist.org/downloads/",
            "license": [
                "MIT"
            ],
            "authors": [
                {
                    "name": "Fabien Potencier",
                    "email": "fabien@symfony.com"
                },
                {
                    "name": "Symfony Community",
                    "homepage": "http://symfony.com/contributors"
                }
            ],
            "description": "Symfony Finder Component",
            "homepage": "http://symfony.com",
            "time": "2013-07-08 13:37:01"
        },
        {
            "name": "symfony/process",
            "version": "dev-master",
            "target-dir": "Symfony/Component/Process",
            "source": {
                "type": "git",
                "url": "https://github.com/symfony/Process.git",
                "reference": "998d489806011e1d790db5fc0284e6083cc8ea8b"
            },
            "dist": {
                "type": "zip",
                "url": "https://api.github.com/repos/symfony/Process/zipball/998d489806011e1d790db5fc0284e6083cc8ea8b",
                "reference": "998d489806011e1d790db5fc0284e6083cc8ea8b",
                "shasum": ""
            },
            "require": {
                "php": ">=5.3.3"
            },
            "type": "library",
            "extra": {
                "branch-alias": {
                    "dev-master": "2.4-dev"
                }
            },
            "autoload": {
                "psr-0": {
                    "Symfony\\Component\\Process\\": ""
                }
            },
            "notification-url": "https://packagist.org/downloads/",
            "license": [
                "MIT"
            ],
            "authors": [
                {
                    "name": "Fabien Potencier",
                    "email": "fabien@symfony.com"
                },
                {
                    "name": "Symfony Community",
                    "homepage": "http://symfony.com/contributors"
                }
            ],
            "description": "Symfony Process Component",
            "homepage": "http://symfony.com",
            "time": "2013-07-08 13:37:01"
        },
        {
            "name": "symfony/translation",
            "version": "dev-master",
            "target-dir": "Symfony/Component/Translation",
            "source": {
                "type": "git",
                "url": "https://github.com/symfony/Translation.git",
                "reference": "ed0c7257bfc533205dff78f9d247c2544c830ddc"
            },
            "dist": {
                "type": "zip",
                "url": "https://api.github.com/repos/symfony/Translation/zipball/ed0c7257bfc533205dff78f9d247c2544c830ddc",
                "reference": "ed0c7257bfc533205dff78f9d247c2544c830ddc",
                "shasum": ""
            },
            "require": {
                "php": ">=5.3.3"
            },
            "require-dev": {
                "symfony/config": "~2.0",
                "symfony/yaml": "~2.2"
            },
            "suggest": {
                "symfony/config": "",
                "symfony/yaml": ""
            },
            "type": "library",
            "extra": {
                "branch-alias": {
                    "dev-master": "2.4-dev"
                }
            },
            "autoload": {
                "psr-0": {
                    "Symfony\\Component\\Translation\\": ""
                }
            },
            "notification-url": "https://packagist.org/downloads/",
            "license": [
                "MIT"
            ],
            "authors": [
                {
                    "name": "Fabien Potencier",
                    "email": "fabien@symfony.com"
                },
                {
                    "name": "Symfony Community",
                    "homepage": "http://symfony.com/contributors"
                }
            ],
            "description": "Symfony Translation Component",
            "homepage": "http://symfony.com",
            "time": "2013-05-16 07:54:39"
        },
        {
            "name": "symfony/validator",
            "version": "v2.3.2",
            "target-dir": "Symfony/Component/Validator",
            "source": {
                "type": "git",
                "url": "https://github.com/symfony/Validator.git",
                "reference": "v2.3.2"
            },
            "dist": {
                "type": "zip",
                "url": "https://api.github.com/repos/symfony/Validator/zipball/v2.3.2",
                "reference": "v2.3.2",
                "shasum": ""
            },
            "require": {
                "php": ">=5.3.3",
                "symfony/translation": "~2.0"
            },
            "require-dev": {
                "symfony/config": "~2.2",
                "symfony/http-foundation": "~2.1",
                "symfony/intl": "~2.3",
                "symfony/yaml": "~2.0"
            },
            "suggest": {
                "doctrine/common": "",
                "symfony/config": "",
                "symfony/http-foundation": "",
                "symfony/intl": "",
                "symfony/yaml": ""
            },
            "type": "library",
            "extra": {
                "branch-alias": {
                    "dev-master": "2.3-dev"
                }
            },
            "autoload": {
                "psr-0": {
                    "Symfony\\Component\\Validator\\": ""
                }
            },
            "notification-url": "https://packagist.org/downloads/",
            "license": [
                "MIT"
            ],
            "authors": [
                {
                    "name": "Fabien Potencier",
                    "email": "fabien@symfony.com"
                },
                {
                    "name": "Symfony Community",
                    "homepage": "http://symfony.com/contributors"
                }
            ],
            "description": "Symfony Validator Component",
            "homepage": "http://symfony.com",
            "time": "2013-07-08 13:36:15"
        },
        {
            "name": "twig/twig",
            "version": "v1.13.1",
            "source": {
                "type": "git",
                "url": "https://github.com/fabpot/Twig.git",
                "reference": "v1.13.1"
            },
            "dist": {
                "type": "zip",
                "url": "https://api.github.com/repos/fabpot/Twig/zipball/v1.13.1",
                "reference": "v1.13.1",
                "shasum": ""
            },
            "require": {
                "php": ">=5.2.4"
            },
            "type": "library",
            "extra": {
                "branch-alias": {
                    "dev-master": "1.13-dev"
                }
            },
            "autoload": {
                "psr-0": {
                    "Twig_": "lib/"
                }
            },
            "notification-url": "https://packagist.org/downloads/",
            "license": [
                "BSD-3"
            ],
            "authors": [
                {
                    "name": "Fabien Potencier",
                    "email": "fabien@symfony.com"
                },
                {
                    "name": "Armin Ronacher",
                    "email": "armin.ronacher@active-4.com"
                }
            ],
            "description": "Twig, the flexible, fast, and secure template language for PHP",
            "homepage": "http://twig.sensiolabs.org",
            "keywords": [
                "templating"
            ],
            "time": "2013-06-06 06:06:01"
        },
        {
            "name": "zendframework/zend-cache",
            "version": "2.2.1",
            "target-dir": "Zend/Cache",
            "source": {
                "type": "git",
                "url": "https://github.com/zendframework/Component_ZendCache.git",
                "reference": "release-2.2.1"
            },
            "dist": {
                "type": "zip",
                "url": "https://api.github.com/repos/zendframework/Component_ZendCache/zipball/release-2.2.1",
                "reference": "release-2.2.1",
                "shasum": ""
            },
            "require": {
                "php": ">=5.3.3",
                "zendframework/zend-eventmanager": "self.version",
                "zendframework/zend-servicemanager": "self.version",
                "zendframework/zend-stdlib": "self.version"
            },
            "require-dev": {
                "zendframework/zend-serializer": "self.version"
            },
            "suggest": {
                "ext-apc": "APC >= 3.1.6 to use the APC storage adapter",
                "ext-dba": "DBA, to use the DBA storage adapter",
                "ext-memcached": "Memcached >= 1.0.0 to use the Memcached storage adapter",
                "ext-wincache": "WinCache, to use the WinCache storage adapter",
                "zendframework/zend-serializer": "Zend\\Serializer component",
                "zendframework/zend-session": "Zend\\Session component"
            },
            "type": "library",
            "extra": {
                "branch-alias": {
                    "dev-master": "2.2-dev",
                    "dev-develop": "2.3-dev"
                }
            },
            "autoload": {
                "psr-0": {
                    "Zend\\Cache\\": ""
                }
            },
            "notification-url": "https://packagist.org/downloads/",
            "license": [
                "BSD-3-Clause"
            ],
            "description": "provides a generic way to cache any data",
            "keywords": [
                "cache",
                "zf2"
            ],
            "time": "2013-06-12 19:48:32"
        },
        {
            "name": "zendframework/zend-config",
            "version": "2.2.1",
            "target-dir": "Zend/Config",
            "source": {
                "type": "git",
                "url": "https://github.com/zendframework/Component_ZendConfig.git",
                "reference": "release-2.2.1"
            },
            "dist": {
                "type": "zip",
                "url": "https://api.github.com/repos/zendframework/Component_ZendConfig/zipball/release-2.2.1",
                "reference": "release-2.2.1",
                "shasum": ""
            },
            "require": {
                "php": ">=5.3.3",
                "zendframework/zend-stdlib": "self.version"
            },
            "suggest": {
                "zendframework/zend-json": "Zend\\Json to use the Json reader or writer classes",
                "zendframework/zend-servicemanager": "Zend\\ServiceManager for use with the Config Factory to retrieve reader and writer instances"
            },
            "type": "library",
            "extra": {
                "branch-alias": {
                    "dev-master": "2.2-dev",
                    "dev-develop": "2.3-dev"
                }
            },
            "autoload": {
                "psr-0": {
                    "Zend\\Config\\": ""
                }
            },
            "notification-url": "https://packagist.org/downloads/",
            "license": [
                "BSD-3-Clause"
            ],
            "description": "provides a nested object property based user interface for accessing this configuration data within application code",
            "keywords": [
                "config",
                "zf2"
            ],
            "time": "2013-06-12 19:46:29"
        },
        {
            "name": "zendframework/zend-eventmanager",
            "version": "2.2.1",
            "target-dir": "Zend/EventManager",
            "source": {
                "type": "git",
                "url": "https://github.com/zendframework/Component_ZendEventManager.git",
                "reference": "release-2.2.1"
            },
            "dist": {
                "type": "zip",
                "url": "https://api.github.com/repos/zendframework/Component_ZendEventManager/zipball/release-2.2.1",
                "reference": "release-2.2.1",
                "shasum": ""
            },
            "require": {
                "php": ">=5.3.3",
                "zendframework/zend-stdlib": "self.version"
            },
            "type": "library",
            "extra": {
                "branch-alias": {
                    "dev-master": "2.2-dev",
                    "dev-develop": "2.3-dev"
                }
            },
            "autoload": {
                "psr-0": {
                    "Zend\\EventManager\\": ""
                }
            },
            "notification-url": "https://packagist.org/downloads/",
            "license": [
                "BSD-3-Clause"
            ],
            "keywords": [
                "eventmanager",
                "zf2"
            ],
            "time": "2013-06-12 19:45:10"
        },
        {
            "name": "zendframework/zend-filter",
            "version": "2.2.1",
            "target-dir": "Zend/Filter",
            "source": {
                "type": "git",
                "url": "https://github.com/zendframework/Component_ZendFilter.git",
                "reference": "release-2.2.1"
            },
            "dist": {
                "type": "zip",
                "url": "https://api.github.com/repos/zendframework/Component_ZendFilter/zipball/release-2.2.1",
                "reference": "release-2.2.1",
                "shasum": ""
            },
            "require": {
                "php": ">=5.3.3",
                "zendframework/zend-stdlib": "self.version"
            },
            "require-dev": {
                "zendframework/zend-crypt": "self.version"
            },
            "suggest": {
                "zendframework/zend-crypt": "Zend\\Crypt component",
                "zendframework/zend-i18n": "Zend\\I18n component",
                "zendframework/zend-stdlib": "Zend\\Stdlib component",
                "zendframework/zend-uri": "Zend\\Uri component for UriNormalize filter",
                "zendframework/zend-validator": "Zend\\Validator component"
            },
            "type": "library",
            "extra": {
                "branch-alias": {
                    "dev-master": "2.2-dev",
                    "dev-develop": "2.3-dev"
                }
            },
            "autoload": {
                "psr-0": {
                    "Zend\\Filter\\": ""
                }
            },
            "notification-url": "https://packagist.org/downloads/",
            "license": [
                "BSD-3-Clause"
            ],
            "description": "provides a set of commonly needed data filters",
            "keywords": [
                "filter",
                "zf2"
            ],
            "time": "2013-06-12 19:46:18"
        },
        {
            "name": "zendframework/zend-i18n",
            "version": "2.2.1",
            "target-dir": "Zend/I18n",
            "source": {
                "type": "git",
                "url": "https://github.com/zendframework/Component_ZendI18n.git",
                "reference": "release-2.2.1"
            },
            "dist": {
                "type": "zip",
                "url": "https://api.github.com/repos/zendframework/Component_ZendI18n/zipball/release-2.2.1",
                "reference": "release-2.2.1",
                "shasum": ""
            },
            "require": {
                "php": ">=5.3.3",
                "zendframework/zend-stdlib": "self.version"
            },
            "suggest": {
                "ext-intl": "Required for most features of Zend\\I18n; included in default builds of PHP",
                "zendframework/zend-eventmanager": "You should install this package to use the events in the translator",
                "zendframework/zend-filter": "You should install this package to use the provided filters",
                "zendframework/zend-validator": "You should install this package to use the provided validators",
                "zendframework/zend-view": "You should install this package to use the provided view helpers"
            },
            "type": "library",
            "extra": {
                "branch-alias": {
                    "dev-master": "2.2-dev",
                    "dev-develop": "2.3-dev"
                }
            },
            "autoload": {
                "psr-0": {
                    "Zend\\I18n\\": ""
                }
            },
            "notification-url": "https://packagist.org/downloads/",
            "license": [
                "BSD-3-Clause"
            ],
            "keywords": [
                "i18n",
                "zf2"
            ],
            "time": "2013-05-07 20:00:09"
        },
        {
            "name": "zendframework/zend-json",
            "version": "2.2.1",
            "target-dir": "Zend/Json",
            "source": {
                "type": "git",
                "url": "https://github.com/zendframework/Component_ZendJson.git",
                "reference": "release-2.2.1"
            },
            "dist": {
                "type": "zip",
                "url": "https://api.github.com/repos/zendframework/Component_ZendJson/zipball/release-2.2.1",
                "reference": "release-2.2.1",
                "shasum": ""
            },
            "require": {
                "php": ">=5.3.3",
                "zendframework/zend-stdlib": "self.version"
            },
            "suggest": {
                "zendframework/zend-server": "Zend\\Server component"
            },
            "type": "library",
            "extra": {
                "branch-alias": {
                    "dev-master": "2.2-dev",
                    "dev-develop": "2.3-dev"
                }
            },
            "autoload": {
                "psr-0": {
                    "Zend\\Json\\": ""
                }
            },
            "notification-url": "https://packagist.org/downloads/",
            "license": [
                "BSD-3-Clause"
            ],
            "description": "provides convenience methods for serializing native PHP to JSON and decoding JSON to native PHP",
            "keywords": [
                "json",
                "zf2"
            ],
            "time": "2013-05-01 21:53:20"
        },
        {
            "name": "zendframework/zend-math",
            "version": "2.2.1",
            "target-dir": "Zend/Math",
            "source": {
                "type": "git",
                "url": "https://github.com/zendframework/Component_ZendMath.git",
                "reference": "release-2.2.1"
            },
            "dist": {
                "type": "zip",
                "url": "https://api.github.com/repos/zendframework/Component_ZendMath/zipball/release-2.2.1",
                "reference": "release-2.2.1",
                "shasum": ""
            },
            "require": {
                "php": ">=5.3.3"
            },
            "suggest": {
                "ircmaxell/random-lib": "Fallback random byte generator for Zend\\Math\\Rand if OpenSSL/Mcrypt extensions are unavailable"
            },
            "type": "library",
            "extra": {
                "branch-alias": {
                    "dev-master": "2.2-dev",
                    "dev-develop": "2.3-dev"
                }
            },
            "autoload": {
                "psr-0": {
                    "Zend\\Math\\": ""
                }
            },
            "notification-url": "https://packagist.org/downloads/",
            "license": [
                "BSD-3-Clause"
            ],
            "keywords": [
                "math",
                "zf2"
            ],
            "time": "2013-05-01 21:53:31"
        },
        {
            "name": "zendframework/zend-serializer",
            "version": "2.2.1",
            "target-dir": "Zend/Serializer",
            "source": {
                "type": "git",
                "url": "https://github.com/zendframework/Component_ZendSerializer.git",
                "reference": "release-2.2.1"
            },
            "dist": {
                "type": "zip",
                "url": "https://api.github.com/repos/zendframework/Component_ZendSerializer/zipball/release-2.2.1",
                "reference": "release-2.2.1",
                "shasum": ""
            },
            "require": {
                "php": ">=5.3.3",
                "zendframework/zend-json": "self.version",
                "zendframework/zend-math": "self.version",
                "zendframework/zend-stdlib": "self.version"
            },
            "suggest": {
                "zendframework/zend-servicemanager": "To support plugin manager support"
            },
            "type": "library",
            "extra": {
                "branch-alias": {
                    "dev-master": "2.2-dev",
                    "dev-develop": "2.3-dev"
                }
            },
            "autoload": {
                "psr-0": {
                    "Zend\\Serializer\\": ""
                }
            },
            "notification-url": "https://packagist.org/downloads/",
            "license": [
                "BSD-3-Clause"
            ],
            "description": "provides an adapter based interface to simply generate storable representation of PHP types by different facilities, and recover",
            "keywords": [
                "serializer",
                "zf2"
            ],
            "time": "2013-05-08 18:00:24"
        },
        {
            "name": "zendframework/zend-servicemanager",
            "version": "2.2.1",
            "target-dir": "Zend/ServiceManager",
            "source": {
                "type": "git",
                "url": "https://github.com/zendframework/Component_ZendServiceManager.git",
                "reference": "release-2.2.1"
            },
            "dist": {
                "type": "zip",
                "url": "https://api.github.com/repos/zendframework/Component_ZendServiceManager/zipball/release-2.2.1",
                "reference": "release-2.2.1",
                "shasum": ""
            },
            "require": {
                "php": ">=5.3.3"
            },
            "suggest": {
                "zendframework/zend-di": "Zend\\Di component"
            },
            "type": "library",
            "extra": {
                "branch-alias": {
                    "dev-master": "2.2-dev",
                    "dev-develop": "2.3-dev"
                }
            },
            "autoload": {
                "psr-0": {
                    "Zend\\ServiceManager\\": ""
                }
            },
            "notification-url": "https://packagist.org/downloads/",
            "license": [
                "BSD-3-Clause"
            ],
            "keywords": [
                "servicemanager",
                "zf2"
            ],
            "time": "2013-05-08 18:00:17"
        },
        {
            "name": "zendframework/zend-stdlib",
            "version": "2.2.1",
            "target-dir": "Zend/Stdlib",
            "source": {
                "type": "git",
                "url": "https://github.com/zendframework/Component_ZendStdlib.git",
                "reference": "release-2.2.1"
            },
            "dist": {
                "type": "zip",
                "url": "https://api.github.com/repos/zendframework/Component_ZendStdlib/zipball/release-2.2.1",
                "reference": "release-2.2.1",
                "shasum": ""
            },
            "require": {
                "php": ">=5.3.3"
            },
            "suggest": {
                "zendframework/zend-eventmanager": "To support aggregate hydrator usage",
                "zendframework/zend-servicemanager": "To support hydrator plugin manager usage"
            },
            "type": "library",
            "extra": {
                "branch-alias": {
                    "dev-master": "2.2-dev",
                    "dev-develop": "2.3-dev"
                }
            },
            "autoload": {
                "psr-0": {
                    "Zend\\Stdlib\\": ""
                }
            },
            "notification-url": "https://packagist.org/downloads/",
            "license": [
                "BSD-3-Clause"
            ],
            "keywords": [
                "stdlib",
                "zf2"
            ],
            "time": "2013-06-12 19:46:58"
        }
    ],
    "packages-dev": [
        {
            "name": "behat/behat",
            "version": "v2.4.6",
            "source": {
                "type": "git",
                "url": "https://github.com/Behat/Behat.git",
                "reference": "v2.4.6"
            },
            "dist": {
                "type": "zip",
                "url": "https://api.github.com/repos/Behat/Behat/zipball/v2.4.6",
                "reference": "v2.4.6",
                "shasum": ""
            },
            "require": {
                "behat/gherkin": ">=2.2.9,<2.3",
                "php": ">=5.3.1",
                "symfony/config": ">=2.0,<3.0",
                "symfony/console": ">=2.0,<3.0",
                "symfony/dependency-injection": ">=2.0,<3.0",
                "symfony/event-dispatcher": ">=2.0,<3.0",
                "symfony/finder": ">=2.0,<3.0",
                "symfony/translation": ">=2.0,<3.0",
                "symfony/yaml": ">=2.0,<3.0"
            },
            "require-dev": {
                "phpunit/phpunit": ">=3.7.19.0,<3.8"
            },
            "suggest": {
                "behat/mink-extension": "for integration with Mink testing framework",
                "behat/symfony2-extension": "for integration with Symfony2 web framework",
                "behat/yii-extension": "for integration with Yii web framework"
            },
            "bin": [
                "bin/behat"
            ],
            "type": "library",
            "extra": {
                "branch-alias": {
                    "dev-develop": "2.4-dev"
                }
            },
            "autoload": {
                "psr-0": {
                    "Behat\\Behat": "src/"
                }
            },
            "notification-url": "https://packagist.org/downloads/",
            "license": [
                "MIT"
            ],
            "authors": [
                {
                    "name": "Konstantin Kudryashov",
                    "email": "ever.zet@gmail.com",
                    "homepage": "http://everzet.com"
                }
            ],
            "description": "Scenario-oriented BDD framework for PHP 5.3",
            "homepage": "http://behat.org/",
            "keywords": [
                "BDD",
                "Behat",
                "Symfony2"
            ],
            "time": "2013-06-06 10:46:48"
        },
        {
            "name": "behat/gherkin",
            "version": "dev-develop",
            "source": {
                "type": "git",
                "url": "https://github.com/Behat/Gherkin.git",
                "reference": "c1f7d89e7e609e45fe40a8a8774f3e43cbe4ffcb"
            },
            "dist": {
                "type": "zip",
                "url": "https://api.github.com/repos/Behat/Gherkin/zipball/c1f7d89e7e609e45fe40a8a8774f3e43cbe4ffcb",
                "reference": "c1f7d89e7e609e45fe40a8a8774f3e43cbe4ffcb",
                "shasum": ""
            },
            "require": {
                "php": ">=5.3.1",
                "symfony/finder": "~2.0"
            },
            "require-dev": {
                "symfony/config": "~2.0",
                "symfony/translation": "~2.0",
                "symfony/yaml": "~2.0"
            },
            "suggest": {
                "symfony/config": "If you want to use Config component to manage resources",
                "symfony/translation": "If you want to use Symfony2 translations adapter",
                "symfony/yaml": "If you want to parse features, represented in YAML files"
            },
            "type": "library",
            "extra": {
                "branch-alias": {
                    "dev-develop": "2.2-dev"
                }
            },
            "autoload": {
                "psr-0": {
                    "Behat\\Gherkin": "src/"
                }
            },
            "notification-url": "https://packagist.org/downloads/",
            "license": [
                "MIT"
            ],
            "authors": [
                {
                    "name": "Konstantin Kudryashov",
                    "email": "ever.zet@gmail.com",
                    "homepage": "http://everzet.com"
                }
            ],
            "description": "Gherkin DSL parser for PHP 5.3",
            "homepage": "http://behat.org/",
            "keywords": [
                "BDD",
                "Behat",
                "DSL",
                "Symfony2",
                "parser"
            ],
            "time": "2013-05-09 15:20:54"
        },
        {
            "name": "mikey179/vfsStream",
            "version": "dev-master",
            "source": {
                "type": "git",
                "url": "https://github.com/mikey179/vfsStream.git",
                "reference": "bfe5bcf59eb50b5029546d080c23146f7528024f"
            },
            "dist": {
                "type": "zip",
                "url": "https://api.github.com/repos/mikey179/vfsStream/zipball/bfe5bcf59eb50b5029546d080c23146f7528024f",
                "reference": "bfe5bcf59eb50b5029546d080c23146f7528024f",
                "shasum": ""
            },
            "require": {
                "php": ">=5.3.0"
            },
            "type": "library",
            "extra": {
                "branch-alias": {
                    "dev-master": "1.3.x-dev"
                }
            },
            "autoload": {
                "psr-0": {
                    "org\\bovigo\\vfs\\": "src/main/php"
                }
            },
            "notification-url": "https://packagist.org/downloads/",
            "license": [
                "BSD"
            ],
            "homepage": "http://vfs.bovigo.org/",
            "time": "2013-05-28 21:32:26"
        },
        {
            "name": "mockery/mockery",
            "version": "dev-master",
            "source": {
                "type": "git",
                "url": "https://github.com/padraic/mockery.git",
                "reference": "7c53b7a6d1d1538f8180927247c96dd1df900248"
            },
            "dist": {
                "type": "zip",
                "url": "https://api.github.com/repos/padraic/mockery/zipball/7c53b7a6d1d1538f8180927247c96dd1df900248",
                "reference": "7c53b7a6d1d1538f8180927247c96dd1df900248",
                "shasum": ""
            },
            "require": {
                "lib-pcre": ">=7.0",
                "php": ">=5.3.2"
            },
            "require-dev": {
                "hamcrest/hamcrest": "1.1.0"
            },
            "type": "library",
            "autoload": {
                "psr-0": {
                    "Mockery": "library/"
                }
            },
            "notification-url": "https://packagist.org/downloads/",
            "license": [
                "BSD-3-Clause"
            ],
            "authors": [
                {
                    "name": "Pádraic Brady",
                    "email": "padraic.brady@gmail.com",
                    "homepage": "http://blog.astrumfutura.com"
                }
            ],
            "description": "Mockery is a simple yet flexible PHP mock object framework for use in unit testing with PHPUnit, PHPSpec or any other testing framework. Its core goal is to offer a test double framework with a succint API capable of clearly defining all possible object operations and interactions using a human readable Domain Specific Language (DSL). Designed as a drop in alternative to PHPUnit's phpunit-mock-objects library, Mockery is easy to integrate with PHPUnit and can operate alongside phpunit-mock-objects without the World ending.",
            "homepage": "http://github.com/padraic/mockery",
            "keywords": [
                "BDD",
                "TDD",
                "library",
                "mock",
                "mock objects",
                "mockery",
                "stub",
                "test",
                "test double",
                "testing"
            ],
            "time": "2013-07-10 22:15:03"
        },
        {
            "name": "phpunit/php-code-coverage",
            "version": "1.2.x-dev",
            "source": {
                "type": "git",
                "url": "https://github.com/sebastianbergmann/php-code-coverage.git",
                "reference": "d274ffb5a9899ab71c769924071fb8aa09852fb6"
            },
            "dist": {
                "type": "zip",
                "url": "https://api.github.com/repos/sebastianbergmann/php-code-coverage/zipball/d274ffb5a9899ab71c769924071fb8aa09852fb6",
                "reference": "d274ffb5a9899ab71c769924071fb8aa09852fb6",
                "shasum": ""
            },
            "require": {
                "php": ">=5.3.3",
                "phpunit/php-file-iterator": ">=1.3.0@stable",
                "phpunit/php-text-template": ">=1.1.1@stable",
                "phpunit/php-token-stream": ">=1.1.3@stable"
            },
            "require-dev": {
                "phpunit/phpunit": "3.7.*@dev"
            },
            "suggest": {
                "ext-dom": "*",
                "ext-xdebug": ">=2.0.5"
            },
            "type": "library",
            "extra": {
                "branch-alias": {
                    "dev-master": "1.2.x-dev"
                }
            },
            "autoload": {
                "classmap": [
                    "PHP/"
                ]
            },
            "notification-url": "https://packagist.org/downloads/",
            "include-path": [
                ""
            ],
            "license": [
                "BSD-3-Clause"
            ],
            "authors": [
                {
                    "name": "Sebastian Bergmann",
                    "email": "sb@sebastian-bergmann.de",
                    "role": "lead"
                }
            ],
            "description": "Library that provides collection, processing, and rendering functionality for PHP code coverage information.",
            "homepage": "https://github.com/sebastianbergmann/php-code-coverage",
            "keywords": [
                "coverage",
                "testing",
                "xunit"
            ],
            "time": "2013-07-13 13:31:16"
        },
        {
            "name": "phpunit/php-file-iterator",
            "version": "dev-master",
            "source": {
                "type": "git",
                "url": "https://github.com/sebastianbergmann/php-file-iterator.git",
                "reference": "2deb24c65ea78e126daa8d45b2089ddc29ec1d26"
            },
            "dist": {
                "type": "zip",
                "url": "https://api.github.com/repos/sebastianbergmann/php-file-iterator/zipball/2deb24c65ea78e126daa8d45b2089ddc29ec1d26",
                "reference": "2deb24c65ea78e126daa8d45b2089ddc29ec1d26",
                "shasum": ""
            },
            "require": {
                "php": ">=5.3.3"
            },
            "type": "library",
            "autoload": {
                "classmap": [
                    "File/"
                ]
            },
            "notification-url": "https://packagist.org/downloads/",
            "include-path": [
                ""
            ],
            "license": [
                "BSD-3-Clause"
            ],
            "authors": [
                {
                    "name": "Sebastian Bergmann",
                    "email": "sb@sebastian-bergmann.de",
                    "role": "lead"
                }
            ],
            "description": "FilterIterator implementation that filters files based on a list of suffixes.",
            "homepage": "https://github.com/sebastianbergmann/php-file-iterator/",
            "keywords": [
                "filesystem",
                "iterator"
            ],
            "time": "2013-01-07 10:47:05"
        },
        {
            "name": "phpunit/php-text-template",
            "version": "dev-master",
            "source": {
                "type": "git",
                "url": "https://github.com/sebastianbergmann/php-text-template.git",
                "reference": "1eeef106193d2f8c539728e566bb4793071a9e18"
            },
            "dist": {
                "type": "zip",
                "url": "https://api.github.com/repos/sebastianbergmann/php-text-template/zipball/1eeef106193d2f8c539728e566bb4793071a9e18",
                "reference": "1eeef106193d2f8c539728e566bb4793071a9e18",
                "shasum": ""
            },
            "require": {
                "php": ">=5.3.3"
            },
            "type": "library",
            "autoload": {
                "classmap": [
                    "Text/"
                ]
            },
            "notification-url": "https://packagist.org/downloads/",
            "include-path": [
                ""
            ],
            "license": [
                "BSD-3-Clause"
            ],
            "authors": [
                {
                    "name": "Sebastian Bergmann",
                    "email": "sb@sebastian-bergmann.de",
                    "role": "lead"
                }
            ],
            "description": "Simple template engine.",
            "homepage": "https://github.com/sebastianbergmann/php-text-template/",
            "keywords": [
                "template"
            ],
            "time": "2013-01-07 10:56:17"
        },
        {
            "name": "phpunit/php-timer",
            "version": "1.0.x-dev",
            "source": {
                "type": "git",
                "url": "https://github.com/sebastianbergmann/php-timer.git",
                "reference": "ecf7920b27003a9412b07dad79dbb5ad1249e6c3"
            },
            "dist": {
                "type": "zip",
                "url": "https://api.github.com/repos/sebastianbergmann/php-timer/zipball/ecf7920b27003a9412b07dad79dbb5ad1249e6c3",
                "reference": "ecf7920b27003a9412b07dad79dbb5ad1249e6c3",
                "shasum": ""
            },
            "require": {
                "php": ">=5.3.3"
            },
            "type": "library",
            "autoload": {
                "classmap": [
                    "PHP/"
                ]
            },
            "notification-url": "https://packagist.org/downloads/",
            "include-path": [
                ""
            ],
            "license": [
                "BSD-3-Clause"
            ],
            "authors": [
                {
                    "name": "Sebastian Bergmann",
                    "email": "sb@sebastian-bergmann.de",
                    "role": "lead"
                }
            ],
            "description": "Utility class for timing",
            "homepage": "https://github.com/sebastianbergmann/php-timer/",
            "keywords": [
                "timer"
            ],
            "time": "2013-01-30 06:08:51"
        },
        {
            "name": "phpunit/php-token-stream",
            "version": "dev-master",
            "source": {
                "type": "git",
                "url": "https://github.com/sebastianbergmann/php-token-stream.git",
                "reference": "c25dd88e1592e66dee2553c99ef244203d5a1b98"
            },
            "dist": {
                "type": "zip",
                "url": "https://api.github.com/repos/sebastianbergmann/php-token-stream/zipball/c25dd88e1592e66dee2553c99ef244203d5a1b98",
                "reference": "c25dd88e1592e66dee2553c99ef244203d5a1b98",
                "shasum": ""
            },
            "require": {
                "ext-tokenizer": "*",
                "php": ">=5.3.3"
            },
            "type": "library",
            "autoload": {
                "classmap": [
                    "PHP/"
                ]
            },
            "notification-url": "https://packagist.org/downloads/",
            "include-path": [
                ""
            ],
            "license": [
                "BSD-3-Clause"
            ],
            "authors": [
                {
                    "name": "Sebastian Bergmann",
                    "email": "sb@sebastian-bergmann.de",
                    "role": "lead"
                }
            ],
            "description": "Wrapper around PHP's tokenizer extension.",
            "homepage": "https://github.com/sebastianbergmann/php-token-stream/",
            "keywords": [
                "tokenizer"
            ],
            "time": "2013-01-07 10:56:35"
        },
        {
            "name": "phpunit/phpunit",
            "version": "3.7.22",
            "source": {
                "type": "git",
                "url": "https://github.com/sebastianbergmann/phpunit.git",
                "reference": "3.7.22"
            },
            "dist": {
                "type": "zip",
                "url": "https://api.github.com/repos/sebastianbergmann/phpunit/zipball/3.7.22",
                "reference": "3.7.22",
                "shasum": ""
            },
            "require": {
                "ext-dom": "*",
                "ext-pcre": "*",
                "ext-reflection": "*",
                "ext-spl": "*",
                "php": ">=5.3.3",
                "phpunit/php-code-coverage": "~1.2.1",
                "phpunit/php-file-iterator": ">=1.3.1",
                "phpunit/php-text-template": ">=1.1.1",
                "phpunit/php-timer": "~1.0.2",
                "phpunit/phpunit-mock-objects": "~1.2.0",
                "symfony/yaml": "~2.0"
            },
            "require-dev": {
                "pear-pear/pear": "1.9.4"
            },
            "suggest": {
                "ext-json": "*",
                "ext-simplexml": "*",
                "ext-tokenizer": "*",
                "phpunit/php-invoker": ">=1.1.0,<1.2.0"
            },
            "bin": [
                "composer/bin/phpunit"
            ],
            "type": "library",
            "extra": {
                "branch-alias": {
                    "dev-master": "3.7.x-dev"
                }
            },
            "autoload": {
                "classmap": [
                    "PHPUnit/"
                ]
            },
            "notification-url": "https://packagist.org/downloads/",
            "include-path": [
                "",
                "../../symfony/yaml/"
            ],
            "license": [
                "BSD-3-Clause"
            ],
            "authors": [
                {
                    "name": "Sebastian Bergmann",
                    "email": "sebastian@phpunit.de",
                    "role": "lead"
                }
            ],
            "description": "The PHP Unit Testing framework.",
            "homepage": "http://www.phpunit.de/",
            "keywords": [
                "phpunit",
                "testing",
                "xunit"
            ],
            "time": "2013-07-06 06:29:15"
        },
        {
            "name": "phpunit/phpunit-mock-objects",
            "version": "1.2.x-dev",
            "source": {
                "type": "git",
                "url": "https://github.com/sebastianbergmann/phpunit-mock-objects.git",
                "reference": "b07614827c82083615b981e6a9813092cec43073"
            },
            "dist": {
                "type": "zip",
                "url": "https://api.github.com/repos/sebastianbergmann/phpunit-mock-objects/zipball/b07614827c82083615b981e6a9813092cec43073",
                "reference": "b07614827c82083615b981e6a9813092cec43073",
                "shasum": ""
            },
            "require": {
                "php": ">=5.3.3",
                "phpunit/php-text-template": ">=1.1.1@stable"
            },
            "require-dev": {
                "pear-pear/pear": "1.9.4",
                "phpunit/phpunit": "3.7.*@dev"
            },
            "suggest": {
                "ext-soap": "*"
            },
            "type": "library",
            "extra": {
                "branch-alias": {
                    "dev-master": "1.2.x-dev"
                }
            },
            "autoload": {
                "classmap": [
                    "PHPUnit/"
                ]
            },
            "notification-url": "https://packagist.org/downloads/",
            "include-path": [
                ""
            ],
            "license": [
                "BSD-3-Clause"
            ],
            "authors": [
                {
                    "name": "Sebastian Bergmann",
                    "email": "sb@sebastian-bergmann.de",
                    "role": "lead"
                }
            ],
            "description": "Mock Object library for PHPUnit",
            "homepage": "https://github.com/sebastianbergmann/phpunit-mock-objects/",
            "keywords": [
                "mock",
                "xunit"
            ],
            "time": "2013-07-10 05:37:22"
        },
        {
            "name": "symfony/config",
            "version": "dev-master",
            "target-dir": "Symfony/Component/Config",
            "source": {
                "type": "git",
                "url": "https://github.com/symfony/Config.git",
                "reference": "8ecf5c2d51ac0c26e16d98ec87a4636d89f62558"
            },
            "dist": {
                "type": "zip",
                "url": "https://api.github.com/repos/symfony/Config/zipball/8ecf5c2d51ac0c26e16d98ec87a4636d89f62558",
                "reference": "8ecf5c2d51ac0c26e16d98ec87a4636d89f62558",
                "shasum": ""
            },
            "require": {
                "php": ">=5.3.3",
                "symfony/filesystem": "~2.3"
            },
            "type": "library",
            "extra": {
                "branch-alias": {
                    "dev-master": "2.4-dev"
                }
            },
            "autoload": {
                "psr-0": {
                    "Symfony\\Component\\Config\\": ""
                }
            },
            "notification-url": "https://packagist.org/downloads/",
            "license": [
                "MIT"
            ],
            "authors": [
                {
                    "name": "Fabien Potencier",
                    "email": "fabien@symfony.com"
                },
                {
                    "name": "Symfony Community",
                    "homepage": "http://symfony.com/contributors"
                }
            ],
            "description": "Symfony Config Component",
            "homepage": "http://symfony.com",
            "time": "2013-07-11 19:37:15"
        },
        {
            "name": "symfony/dependency-injection",
            "version": "dev-master",
            "target-dir": "Symfony/Component/DependencyInjection",
            "source": {
                "type": "git",
                "url": "https://github.com/symfony/DependencyInjection.git",
                "reference": "9f707819732c3ddea1c7d21caf2a7cdac23901bc"
            },
            "dist": {
                "type": "zip",
                "url": "https://api.github.com/repos/symfony/DependencyInjection/zipball/9f707819732c3ddea1c7d21caf2a7cdac23901bc",
                "reference": "9f707819732c3ddea1c7d21caf2a7cdac23901bc",
                "shasum": ""
            },
            "require": {
                "php": ">=5.3.3"
            },
            "require-dev": {
                "symfony/config": "~2.2",
                "symfony/yaml": "~2.0"
            },
            "suggest": {
                "symfony/config": "",
                "symfony/proxy-manager-bridge": "Generate service proxies to lazy load them",
                "symfony/yaml": ""
            },
            "type": "library",
            "extra": {
                "branch-alias": {
                    "dev-master": "2.4-dev"
                }
            },
            "autoload": {
                "psr-0": {
                    "Symfony\\Component\\DependencyInjection\\": ""
                }
            },
            "notification-url": "https://packagist.org/downloads/",
            "license": [
                "MIT"
            ],
            "authors": [
                {
                    "name": "Fabien Potencier",
                    "email": "fabien@symfony.com"
                },
                {
                    "name": "Symfony Community",
                    "homepage": "http://symfony.com/contributors"
                }
            ],
            "description": "Symfony DependencyInjection Component",
            "homepage": "http://symfony.com",
            "time": "2013-07-20 07:42:41"
        },
        {
            "name": "symfony/filesystem",
            "version": "dev-master",
            "target-dir": "Symfony/Component/Filesystem",
            "source": {
                "type": "git",
                "url": "https://github.com/symfony/Filesystem.git",
                "reference": "18460cf04fc28664e37c37a72d4635273fd97b8f"
            },
            "dist": {
                "type": "zip",
                "url": "https://api.github.com/repos/symfony/Filesystem/zipball/18460cf04fc28664e37c37a72d4635273fd97b8f",
                "reference": "18460cf04fc28664e37c37a72d4635273fd97b8f",
                "shasum": ""
            },
            "require": {
                "php": ">=5.3.3"
            },
            "type": "library",
            "extra": {
                "branch-alias": {
                    "dev-master": "2.4-dev"
                }
            },
            "autoload": {
                "psr-0": {
                    "Symfony\\Component\\Filesystem\\": ""
                }
            },
            "notification-url": "https://packagist.org/downloads/",
            "license": [
                "MIT"
            ],
            "authors": [
                {
                    "name": "Fabien Potencier",
                    "email": "fabien@symfony.com"
                },
                {
                    "name": "Symfony Community",
                    "homepage": "http://symfony.com/contributors"
                }
            ],
            "description": "Symfony Filesystem Component",
            "homepage": "http://symfony.com",
            "time": "2013-06-21 17:11:07"
        },
        {
            "name": "symfony/yaml",
            "version": "dev-master",
            "target-dir": "Symfony/Component/Yaml",
            "source": {
                "type": "git",
                "url": "https://github.com/symfony/Yaml.git",
                "reference": "7a6c10b37cb4335dcca038da760f29915a374b81"
            },
            "dist": {
                "type": "zip",
                "url": "https://api.github.com/repos/symfony/Yaml/zipball/7a6c10b37cb4335dcca038da760f29915a374b81",
                "reference": "7a6c10b37cb4335dcca038da760f29915a374b81",
                "shasum": ""
            },
            "require": {
                "php": ">=5.3.3"
            },
            "type": "library",
            "extra": {
                "branch-alias": {
                    "dev-master": "2.4-dev"
                }
            },
            "autoload": {
                "psr-0": {
                    "Symfony\\Component\\Yaml\\": ""
                }
            },
            "notification-url": "https://packagist.org/downloads/",
            "license": [
                "MIT"
            ],
            "authors": [
                {
                    "name": "Fabien Potencier",
                    "email": "fabien@symfony.com"
                },
                {
                    "name": "Symfony Community",
                    "homepage": "http://symfony.com/contributors"
                }
            ],
            "description": "Symfony Yaml Component",
            "homepage": "http://symfony.com",
            "time": "2013-07-11 19:37:15"
        }
    ],
    "aliases": [

    ],
    "minimum-stability": "dev",
    "stability-flags": {
        "cilex/cilex": 20,
        "symfony/validator": 0,
        "monolog/monolog": 0,
        "twig/twig": 0,
        "dflydev/markdown": 0,
        "symfony/event-dispatcher": 0,
        "jms/serializer": 20,
        "zendframework/zend-stdlib": 0,
        "zendframework/zend-servicemanager": 0,
        "zendframework/zend-config": 0,
        "zendframework/zend-i18n": 0,
        "zendframework/zend-serializer": 0,
        "zendframework/zend-cache": 0,
        "zendframework/zend-filter": 0,
        "phpdocumentor/graphviz": 10,
        "phpdocumentor/fileset": 10,
        "phpdocumentor/reflection": 0,
        "phpdocumentor/reflection-docblock": 20,
        "phpdocumentor/unified-asset-installer": 10,
        "phpdocumentor/template-responsive-twig": 0,
        "phpdocumentor/template-responsive": 0,
        "phpdocumentor/template-new-black": 0,
        "phpdocumentor/template-zend": 0,
        "phpdocumentor/template-old-ocean": 0,
        "phpdocumentor/template-checkstyle": 0,
        "phpdocumentor/template-xml": 0,
        "behat/behat": 0,
        "phpunit/phpunit": 0,
        "mikey179/vfsstream": 20
    },
    "platform": {
        "php": ">=5.3.3"
    },
    "platform-dev": [

    ]
}<|MERGE_RESOLUTION|>--- conflicted
+++ resolved
@@ -3,11 +3,7 @@
         "This file locks the dependencies of your project to a known state",
         "Read more about it at http://getcomposer.org/doc/01-basic-usage.md#composer-lock-the-lock-file"
     ],
-<<<<<<< HEAD
-    "hash": "e17667c4ba56fa0e83f45b8b49f7ca8b",
-=======
     "hash": "d9069ea992bd0c96dc961241e0faa927",
->>>>>>> 85aea16b
     "packages": [
         {
             "name": "cilex/cilex",
@@ -32,7 +28,7 @@
             },
             "require-dev": {
                 "phpunit/phpunit": "3.7.*",
-                "symfony/validator": "~2.1"
+                "symfony/validator": ">=2.1,<3.0"
             },
             "suggest": {
                 "monolog/monolog": ">=1.0.0",
@@ -150,7 +146,6 @@
                     "dflydev\\markdown": "src"
                 }
             },
-            "notification-url": "https://packagist.org/downloads/",
             "license": [
                 "New BSD License"
             ],
@@ -297,7 +292,7 @@
                 {
                     "name": "Johannes Schmitt",
                     "email": "schmittjoh@gmail.com",
-                    "homepage": "http://jmsyst.com",
+                    "homepage": "https://github.com/schmittjoh",
                     "role": "Developer of wrapped JMSSerializerBundle"
                 }
             ],
@@ -308,50 +303,6 @@
                 "parser"
             ],
             "time": "2013-03-07 12:15:25"
-        },
-        {
-            "name": "ezyang/htmlpurifier",
-            "version": "v4.5.0",
-            "source": {
-                "type": "git",
-                "url": "https://github.com/ezyang/htmlpurifier.git",
-                "reference": "v4.5.0"
-            },
-            "dist": {
-                "type": "zip",
-                "url": "https://api.github.com/repos/ezyang/htmlpurifier/zipball/v4.5.0",
-                "reference": "v4.5.0",
-                "shasum": ""
-            },
-            "require": {
-                "php": ">=5.2"
-            },
-            "type": "library",
-            "autoload": {
-                "psr-0": {
-                    "HTMLPurifier": "library/"
-                },
-                "files": [
-                    "library/HTMLPurifier.composer.php"
-                ]
-            },
-            "notification-url": "https://packagist.org/downloads/",
-            "license": [
-                "LGPL"
-            ],
-            "authors": [
-                {
-                    "name": "Edward Z. Yang",
-                    "email": "admin@htmlpurifier.org",
-                    "homepage": "http://ezyang.com"
-                }
-            ],
-            "description": "Standards compliant HTML filter written in PHP",
-            "homepage": "http://htmlpurifier.org/",
-            "keywords": [
-                "html"
-            ],
-            "time": "2013-02-18 00:04:08"
         },
         {
             "name": "jms/metadata",
@@ -410,7 +361,7 @@
             "version": "dev-master",
             "source": {
                 "type": "git",
-                "url": "https://github.com/schmittjoh/parser-lib.git",
+                "url": "git://github.com/schmittjoh/parser-lib",
                 "reference": "4d469a70c6dd03f921cbdeadafbcb261bb23e8b0"
             },
             "dist": {
@@ -619,12 +570,12 @@
             "source": {
                 "type": "git",
                 "url": "https://github.com/schmittjoh/php-collection.git",
-                "reference": "0.3.0"
-            },
-            "dist": {
-                "type": "zip",
-                "url": "https://api.github.com/repos/schmittjoh/php-collection/zipball/0.3.0",
-                "reference": "0.3.0",
+                "reference": "2cabd315432ac17e442e831082500d8d88910294"
+            },
+            "dist": {
+                "type": "zip",
+                "url": "https://api.github.com/repos/schmittjoh/php-collection/zipball/2cabd315432ac17e442e831082500d8d88910294",
+                "reference": "2cabd315432ac17e442e831082500d8d88910294",
                 "shasum": ""
             },
             "require": {
@@ -661,7 +612,7 @@
                 "sequence",
                 "set"
             ],
-            "time": "2013-07-16 08:26:26"
+            "time": "2013-07-14 13:13:43"
         },
         {
             "name": "phpdocumentor/fileset",
@@ -673,7 +624,7 @@
             },
             "dist": {
                 "type": "zip",
-                "url": "https://github.com/phpDocumentor/Fileset/archive/1.0.0-beta2.zip",
+                "url": "https://github.com/phpDocumentor/Fileset/zipball/1.0.0-beta2",
                 "reference": "1.0.0-beta2",
                 "shasum": ""
             },
@@ -687,7 +638,6 @@
                     "": "src/"
                 }
             },
-            "notification-url": "https://packagist.org/downloads/",
             "license": [
                 "MIT"
             ],
@@ -698,7 +648,7 @@
                 "fileset",
                 "phpdoc"
             ],
-            "time": "2012-06-04 10:49:45"
+            "time": "2012-06-04 17:49:45"
         },
         {
             "name": "phpdocumentor/graphviz",
@@ -723,7 +673,6 @@
                     "phpDocumentor": "src/"
                 }
             },
-            "notification-url": "https://packagist.org/downloads/",
             "license": [
                 "MIT"
             ],
@@ -733,20 +682,20 @@
                     "email": "mike.vanriel@naenius.com"
                 }
             ],
-            "time": "2012-04-06 09:56:51"
+            "time": "2012-04-06 16:56:51"
         },
         {
             "name": "phpdocumentor/reflection",
-            "version": "0.1.9",
+            "version": "0.1.8",
             "source": {
                 "type": "git",
                 "url": "https://github.com/phpDocumentor/Reflection.git",
-                "reference": "0.1.9"
-            },
-            "dist": {
-                "type": "zip",
-                "url": "https://api.github.com/repos/phpDocumentor/Reflection/zipball/0.1.9",
-                "reference": "0.1.9",
+                "reference": "0.1.8"
+            },
+            "dist": {
+                "type": "zip",
+                "url": "https://api.github.com/repos/phpDocumentor/Reflection/zipball/0.1.8",
+                "reference": "0.1.8",
                 "shasum": ""
             },
             "require": {
@@ -781,7 +730,7 @@
                 "reflection",
                 "static analysis"
             ],
-            "time": "2013-07-15 18:50:38"
+            "time": "2013-07-15 06:03:33"
         },
         {
             "name": "phpdocumentor/reflection-docblock",
@@ -826,20 +775,21 @@
         },
         {
             "name": "phpdocumentor/template-abstract",
-            "version": "1.1.1",
+            "version": "1.0.3",
             "source": {
                 "type": "git",
                 "url": "https://github.com/phpDocumentor/template.abstract.git",
-                "reference": "1.1.1"
-            },
-            "dist": {
-                "type": "zip",
-                "url": "https://api.github.com/repos/phpDocumentor/template.abstract/zipball/1.1.1",
-                "reference": "1.1.1",
-                "shasum": ""
-            },
-            "require": {
-                "ext-xsl": "*"
+                "reference": "1.0.3"
+            },
+            "dist": {
+                "type": "zip",
+                "url": "https://api.github.com/repos/phpDocumentor/template.abstract/zipball/1.0.3",
+                "reference": "1.0.3",
+                "shasum": ""
+            },
+            "require": {
+                "ext-xsl": "*",
+                "phpdocumentor/unified-asset-installer": "1.*"
             },
             "type": "phpdocumentor-template",
             "notification-url": "https://packagist.org/downloads/",
@@ -853,27 +803,27 @@
                 "phpdoc",
                 "template"
             ],
-            "time": "2013-07-21 05:29:17"
+            "time": "2013-06-23 06:08:34"
         },
         {
             "name": "phpdocumentor/template-checkstyle",
-            "version": "1.1.1",
+            "version": "1.0.1",
             "source": {
                 "type": "git",
                 "url": "https://github.com/phpDocumentor/template.checkstyle.git",
-                "reference": "1.1.1"
-            },
-            "dist": {
-                "type": "zip",
-                "url": "https://api.github.com/repos/phpDocumentor/template.checkstyle/zipball/1.1.1",
-                "reference": "1.1.1",
-                "shasum": ""
-            },
-            "require": {
-                "ext-xsl": "*"
+                "reference": "1.0.1"
+            },
+            "dist": {
+                "type": "zip",
+                "url": "https://github.com/phpDocumentor/template.checkstyle/zipball/1.0.1",
+                "reference": "1.0.1",
+                "shasum": ""
+            },
+            "require": {
+                "ext-xsl": "*",
+                "phpdocumentor/unified-asset-installer": "1.*"
             },
             "type": "phpdocumentor-template",
-            "notification-url": "https://packagist.org/downloads/",
             "license": [
                 "MIT"
             ],
@@ -884,25 +834,26 @@
                 "phpdoc",
                 "template"
             ],
-            "time": "2013-07-21 05:30:11"
+            "time": "2012-08-14 20:16:25"
         },
         {
             "name": "phpdocumentor/template-new-black",
-            "version": "1.2.0",
+            "version": "1.1.1",
             "source": {
                 "type": "git",
                 "url": "https://github.com/phpDocumentor/template.new_black.git",
-                "reference": "1.2.0"
-            },
-            "dist": {
-                "type": "zip",
-                "url": "https://api.github.com/repos/phpDocumentor/template.new_black/zipball/1.2.0",
-                "reference": "1.2.0",
+                "reference": "1.1.1"
+            },
+            "dist": {
+                "type": "zip",
+                "url": "https://api.github.com/repos/phpDocumentor/template.new_black/zipball/1.1.1",
+                "reference": "1.1.1",
                 "shasum": ""
             },
             "require": {
                 "ext-xsl": "*",
-                "phpdocumentor/template-abstract": "1.*"
+                "phpdocumentor/template-abstract": "1.*",
+                "phpdocumentor/unified-asset-installer": "1.*"
             },
             "type": "phpdocumentor-template",
             "notification-url": "https://packagist.org/downloads/",
@@ -916,7 +867,7 @@
                 "phpdoc",
                 "template"
             ],
-            "time": "2013-07-20 21:07:43"
+            "time": "2013-06-23 18:54:02"
         },
         {
             "name": "phpdocumentor/template-old-ocean",
@@ -952,20 +903,21 @@
         },
         {
             "name": "phpdocumentor/template-responsive",
-            "version": "1.2.1",
+            "version": "1.1.1",
             "source": {
                 "type": "git",
                 "url": "https://github.com/phpDocumentor/template.responsive.git",
-                "reference": "1.2.1"
-            },
-            "dist": {
-                "type": "zip",
-                "url": "https://api.github.com/repos/phpDocumentor/template.responsive/zipball/1.2.1",
-                "reference": "1.2.1",
-                "shasum": ""
-            },
-            "require": {
-                "ext-xsl": "*"
+                "reference": "1.1.1"
+            },
+            "dist": {
+                "type": "zip",
+                "url": "https://api.github.com/repos/phpDocumentor/template.responsive/zipball/1.1.1",
+                "reference": "1.1.1",
+                "shasum": ""
+            },
+            "require": {
+                "ext-xsl": "*",
+                "phpdocumentor/unified-asset-installer": "1.*"
             },
             "type": "phpdocumentor-template",
             "notification-url": "https://packagist.org/downloads/",
@@ -979,21 +931,24 @@
                 "phpdoc",
                 "template"
             ],
-            "time": "2013-07-21 05:31:14"
+            "time": "2013-06-23 20:30:54"
         },
         {
             "name": "phpdocumentor/template-responsive-twig",
-            "version": "1.1.0",
+            "version": "1.0.4",
             "source": {
                 "type": "git",
                 "url": "https://github.com/phpDocumentor/template.responsive-twig.git",
-                "reference": "1.1.0"
-            },
-            "dist": {
-                "type": "zip",
-                "url": "https://api.github.com/repos/phpDocumentor/template.responsive-twig/zipball/1.1.0",
-                "reference": "1.1.0",
-                "shasum": ""
+                "reference": "1.0.4"
+            },
+            "dist": {
+                "type": "zip",
+                "url": "https://api.github.com/repos/phpDocumentor/template.responsive-twig/zipball/1.0.4",
+                "reference": "1.0.4",
+                "shasum": ""
+            },
+            "require": {
+                "phpdocumentor/unified-asset-installer": "1.*"
             },
             "type": "phpdocumentor-template",
             "notification-url": "https://packagist.org/downloads/",
@@ -1007,21 +962,24 @@
                 "phpdoc",
                 "template"
             ],
-            "time": "2013-07-20 21:12:13"
+            "time": "2013-07-05 14:08:34"
         },
         {
             "name": "phpdocumentor/template-xml",
-            "version": "1.1.0",
+            "version": "1.0.0",
             "source": {
                 "type": "git",
                 "url": "https://github.com/mvriel/template.xml.git",
-                "reference": "1.1.0"
-            },
-            "dist": {
-                "type": "zip",
-                "url": "https://api.github.com/repos/mvriel/template.xml/zipball/1.1.0",
-                "reference": "1.1.0",
-                "shasum": ""
+                "reference": "1.0.0"
+            },
+            "dist": {
+                "type": "zip",
+                "url": "https://api.github.com/repos/mvriel/template.xml/zipball/1.0.0",
+                "reference": "1.0.0",
+                "shasum": ""
+            },
+            "require": {
+                "phpdocumentor/unified-asset-installer": "1.*"
             },
             "type": "phpdocumentor-template",
             "notification-url": "https://packagist.org/downloads/",
@@ -1035,25 +993,26 @@
                 "phpdoc",
                 "template"
             ],
-            "time": "2013-07-20 21:14:30"
+            "time": "2013-07-10 19:59:18"
         },
         {
             "name": "phpdocumentor/template-zend",
-            "version": "1.2.0",
+            "version": "1.1.0",
             "source": {
                 "type": "git",
                 "url": "https://github.com/phpDocumentor/template.zend.git",
-                "reference": "1.2.0"
-            },
-            "dist": {
-                "type": "zip",
-                "url": "https://api.github.com/repos/phpDocumentor/template.zend/zipball/1.2.0",
-                "reference": "1.2.0",
+                "reference": "1.1.0"
+            },
+            "dist": {
+                "type": "zip",
+                "url": "https://api.github.com/repos/phpDocumentor/template.zend/zipball/1.1.0",
+                "reference": "1.1.0",
                 "shasum": ""
             },
             "require": {
                 "ext-xsl": "*",
-                "phpdocumentor/template-abstract": "1.*"
+                "phpdocumentor/template-abstract": "1.*",
+                "phpdocumentor/unified-asset-installer": "1.*"
             },
             "type": "phpdocumentor-template",
             "notification-url": "https://packagist.org/downloads/",
@@ -1070,7 +1029,7 @@
                 "zend",
                 "zf"
             ],
-            "time": "2013-07-20 21:13:06"
+            "time": "2013-06-10 08:19:18"
         },
         {
             "name": "phpdocumentor/unified-asset-installer",
@@ -1152,7 +1111,7 @@
                 {
                     "name": "Johannes M. Schmitt",
                     "email": "schmittjoh@gmail.com",
-                    "homepage": "http://jmsyst.com",
+                    "homepage": "https://github.com/schmittjoh",
                     "role": "Developer of wrapped JMSSerializerBundle"
                 }
             ],
@@ -1304,24 +1263,24 @@
         },
         {
             "name": "symfony/event-dispatcher",
-            "version": "v2.3.2",
+            "version": "v2.3.1",
             "target-dir": "Symfony/Component/EventDispatcher",
             "source": {
                 "type": "git",
                 "url": "https://github.com/symfony/EventDispatcher.git",
-                "reference": "v2.3.2"
-            },
-            "dist": {
-                "type": "zip",
-                "url": "https://api.github.com/repos/symfony/EventDispatcher/zipball/v2.3.2",
-                "reference": "v2.3.2",
+                "reference": "v2.3.1"
+            },
+            "dist": {
+                "type": "zip",
+                "url": "https://api.github.com/repos/symfony/EventDispatcher/zipball/v2.3.1",
+                "reference": "v2.3.1",
                 "shasum": ""
             },
             "require": {
                 "php": ">=5.3.3"
             },
             "require-dev": {
-                "symfony/dependency-injection": "~2.0"
+                "symfony/dependency-injection": ">=2.0,<3.0"
             },
             "suggest": {
                 "symfony/dependency-injection": "",
@@ -1469,8 +1428,8 @@
                 "php": ">=5.3.3"
             },
             "require-dev": {
-                "symfony/config": "~2.0",
-                "symfony/yaml": "~2.2"
+                "symfony/config": ">=2.0,<3.0",
+                "symfony/yaml": ">=2.2,<3.0"
             },
             "suggest": {
                 "symfony/config": "",
@@ -1507,28 +1466,28 @@
         },
         {
             "name": "symfony/validator",
-            "version": "v2.3.2",
+            "version": "v2.3.1",
             "target-dir": "Symfony/Component/Validator",
             "source": {
                 "type": "git",
                 "url": "https://github.com/symfony/Validator.git",
-                "reference": "v2.3.2"
-            },
-            "dist": {
-                "type": "zip",
-                "url": "https://api.github.com/repos/symfony/Validator/zipball/v2.3.2",
-                "reference": "v2.3.2",
+                "reference": "v2.3.1"
+            },
+            "dist": {
+                "type": "zip",
+                "url": "https://api.github.com/repos/symfony/Validator/zipball/v2.3.1",
+                "reference": "v2.3.1",
                 "shasum": ""
             },
             "require": {
                 "php": ">=5.3.3",
-                "symfony/translation": "~2.0"
+                "symfony/translation": ">=2.0,<3.0"
             },
             "require-dev": {
-                "symfony/config": "~2.2",
-                "symfony/http-foundation": "~2.1",
-                "symfony/intl": "~2.3",
-                "symfony/yaml": "~2.0"
+                "symfony/config": ">=2.2,<3.0",
+                "symfony/http-foundation": ">=2.1,<3.0",
+                "symfony/intl": ">=2.3,<3.0",
+                "symfony/yaml": ">=2.0,<3.0"
             },
             "suggest": {
                 "doctrine/common": "",
@@ -1564,7 +1523,7 @@
             ],
             "description": "Symfony Validator Component",
             "homepage": "http://symfony.com",
-            "time": "2013-07-08 13:36:15"
+            "time": "2013-06-10 16:23:25"
         },
         {
             "name": "twig/twig",
@@ -2167,9 +2126,9 @@
                 "symfony/finder": "~2.0"
             },
             "require-dev": {
-                "symfony/config": "~2.0",
-                "symfony/translation": "~2.0",
-                "symfony/yaml": "~2.0"
+                "symfony/config": ">=2.0,<3.0",
+                "symfony/translation": ">=2.0,<3.0",
+                "symfony/yaml": ">=2.0,<3.0"
             },
             "suggest": {
                 "symfony/config": "If you want to use Config component to manage resources",
@@ -2724,12 +2683,12 @@
             "source": {
                 "type": "git",
                 "url": "https://github.com/symfony/DependencyInjection.git",
-                "reference": "9f707819732c3ddea1c7d21caf2a7cdac23901bc"
-            },
-            "dist": {
-                "type": "zip",
-                "url": "https://api.github.com/repos/symfony/DependencyInjection/zipball/9f707819732c3ddea1c7d21caf2a7cdac23901bc",
-                "reference": "9f707819732c3ddea1c7d21caf2a7cdac23901bc",
+                "reference": "ddbebb845938e14c2794a2b6266674bc4b910a5e"
+            },
+            "dist": {
+                "type": "zip",
+                "url": "https://api.github.com/repos/symfony/DependencyInjection/zipball/ddbebb845938e14c2794a2b6266674bc4b910a5e",
+                "reference": "ddbebb845938e14c2794a2b6266674bc4b910a5e",
                 "shasum": ""
             },
             "require": {
@@ -2771,7 +2730,7 @@
             ],
             "description": "Symfony DependencyInjection Component",
             "homepage": "http://symfony.com",
-            "time": "2013-07-20 07:42:41"
+            "time": "2013-07-12 10:38:48"
         },
         {
             "name": "symfony/filesystem",
@@ -2780,12 +2739,12 @@
             "source": {
                 "type": "git",
                 "url": "https://github.com/symfony/Filesystem.git",
-                "reference": "18460cf04fc28664e37c37a72d4635273fd97b8f"
-            },
-            "dist": {
-                "type": "zip",
-                "url": "https://api.github.com/repos/symfony/Filesystem/zipball/18460cf04fc28664e37c37a72d4635273fd97b8f",
-                "reference": "18460cf04fc28664e37c37a72d4635273fd97b8f",
+                "reference": "7975f9df488adbc9cef2089bac2887f14085481f"
+            },
+            "dist": {
+                "type": "zip",
+                "url": "https://api.github.com/repos/symfony/Filesystem/zipball/7975f9df488adbc9cef2089bac2887f14085481f",
+                "reference": "7975f9df488adbc9cef2089bac2887f14085481f",
                 "shasum": ""
             },
             "require": {
@@ -2818,7 +2777,7 @@
             ],
             "description": "Symfony Filesystem Component",
             "homepage": "http://symfony.com",
-            "time": "2013-06-21 17:11:07"
+            "time": "2013-06-11 07:15:38"
         },
         {
             "name": "symfony/yaml",
