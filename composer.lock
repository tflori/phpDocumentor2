{
    "_readme": [
        "This file locks the dependencies of your project to a known state",
        "Read more about it at http://getcomposer.org/doc/01-basic-usage.md#composer-lock-the-lock-file",
        "This file is @generated automatically"
    ],
<<<<<<< HEAD
    "hash": "ac1802917560139caabe6c73ba8304b5",
=======
    "hash": "edc6d187a4a8eac761fdadfe6868bf34",
>>>>>>> aea78f83
    "packages": [
        {
            "name": "cilex/cilex",
            "version": "1.1.0",
            "source": {
                "type": "git",
                "url": "https://github.com/Cilex/Cilex.git",
                "reference": "7acd965a609a56d0345e8b6071c261fbdb926cb5"
            },
            "dist": {
                "type": "zip",
                "url": "https://api.github.com/repos/Cilex/Cilex/zipball/7acd965a609a56d0345e8b6071c261fbdb926cb5",
                "reference": "7acd965a609a56d0345e8b6071c261fbdb926cb5",
                "shasum": ""
            },
            "require": {
                "cilex/console-service-provider": "1.*",
                "php": ">=5.3.3",
                "pimple/pimple": "~1.0",
                "symfony/finder": "~2.1",
                "symfony/process": "~2.1"
            },
            "require-dev": {
                "phpunit/phpunit": "3.7.*",
                "symfony/validator": "~2.1"
            },
            "suggest": {
                "monolog/monolog": ">=1.0.0",
                "symfony/validator": ">=1.0.0",
                "symfony/yaml": ">=1.0.0"
            },
            "type": "library",
            "extra": {
                "branch-alias": {
                    "dev-master": "1.0-dev"
                }
            },
            "autoload": {
                "psr-0": {
                    "Cilex": "src/"
                }
            },
            "notification-url": "https://packagist.org/downloads/",
            "license": [
                "MIT"
            ],
            "authors": [
                {
                    "name": "Mike van Riel",
                    "email": "mike.vanriel@naenius.com"
                }
            ],
            "description": "The PHP micro-framework for Command line tools based on the Symfony2 Components",
            "homepage": "http://cilex.github.com",
            "keywords": [
                "cli",
                "microframework"
            ],
            "time": "2014-03-29 14:03:13"
        },
        {
            "name": "cilex/console-service-provider",
            "version": "1.0.0",
            "source": {
                "type": "git",
                "url": "https://github.com/Cilex/console-service-provider.git",
                "reference": "25ee3d1875243d38e1a3448ff94bdf944f70d24e"
            },
            "dist": {
                "type": "zip",
                "url": "https://api.github.com/repos/Cilex/console-service-provider/zipball/25ee3d1875243d38e1a3448ff94bdf944f70d24e",
                "reference": "25ee3d1875243d38e1a3448ff94bdf944f70d24e",
                "shasum": ""
            },
            "require": {
                "php": ">=5.3.3",
                "pimple/pimple": "1.*@dev",
                "symfony/console": "~2.1"
            },
            "require-dev": {
                "cilex/cilex": "1.*@dev",
                "silex/silex": "1.*@dev"
            },
            "type": "library",
            "extra": {
                "branch-alias": {
                    "dev-master": "1.0-dev"
                }
            },
            "autoload": {
                "psr-0": {
                    "Cilex\\Provider\\Console": "src"
                }
            },
            "notification-url": "https://packagist.org/downloads/",
            "license": [
                "MIT"
            ],
            "authors": [
                {
                    "name": "Beau Simensen",
                    "email": "beau@dflydev.com",
                    "homepage": "http://beausimensen.com"
                },
                {
                    "name": "Mike van Riel",
                    "email": "mike.vanriel@naenius.com"
                }
            ],
            "description": "Console Service Provider",
            "keywords": [
                "cilex",
                "console",
                "pimple",
                "service-provider",
                "silex"
            ],
            "time": "2012-12-19 10:50:58"
        },
        {
            "name": "doctrine/annotations",
            "version": "v1.2.0",
            "source": {
                "type": "git",
                "url": "https://github.com/doctrine/annotations.git",
                "reference": "d9b1a37e9351ddde1f19f09a02e3d6ee92e82efd"
            },
            "dist": {
                "type": "zip",
                "url": "https://api.github.com/repos/doctrine/annotations/zipball/d9b1a37e9351ddde1f19f09a02e3d6ee92e82efd",
                "reference": "d9b1a37e9351ddde1f19f09a02e3d6ee92e82efd",
                "shasum": ""
            },
            "require": {
                "doctrine/lexer": "1.*",
                "php": ">=5.3.2"
            },
            "require-dev": {
                "doctrine/cache": "1.*",
                "phpunit/phpunit": "4.*"
            },
            "type": "library",
            "extra": {
                "branch-alias": {
                    "dev-master": "1.3.x-dev"
                }
            },
            "autoload": {
                "psr-0": {
                    "Doctrine\\Common\\Annotations\\": "lib/"
                }
            },
            "notification-url": "https://packagist.org/downloads/",
            "license": [
                "MIT"
            ],
            "authors": [
                {
                    "name": "Jonathan Wage",
                    "email": "jonwage@gmail.com",
                    "homepage": "http://www.jwage.com/",
                    "role": "Creator"
                },
                {
                    "name": "Guilherme Blanco",
                    "email": "guilhermeblanco@gmail.com",
                    "homepage": "http://www.instaclick.com"
                },
                {
                    "name": "Roman Borschel",
                    "email": "roman@code-factory.org"
                },
                {
                    "name": "Benjamin Eberlei",
                    "email": "kontakt@beberlei.de"
                },
                {
                    "name": "Johannes Schmitt",
                    "email": "schmittjoh@gmail.com",
                    "homepage": "https://github.com/schmittjoh",
                    "role": "Developer of wrapped JMSSerializerBundle"
                }
            ],
            "description": "Docblock Annotations Parser",
            "homepage": "http://www.doctrine-project.org",
            "keywords": [
                "annotations",
                "docblock",
                "parser"
            ],
            "time": "2014-07-06 15:52:21"
        },
        {
            "name": "doctrine/lexer",
            "version": "v1.0",
            "source": {
                "type": "git",
                "url": "https://github.com/doctrine/lexer.git",
                "reference": "2f708a85bb3aab5d99dab8be435abd73e0b18acb"
            },
            "dist": {
                "type": "zip",
                "url": "https://api.github.com/repos/doctrine/lexer/zipball/2f708a85bb3aab5d99dab8be435abd73e0b18acb",
                "reference": "2f708a85bb3aab5d99dab8be435abd73e0b18acb",
                "shasum": ""
            },
            "require": {
                "php": ">=5.3.2"
            },
            "type": "library",
            "autoload": {
                "psr-0": {
                    "Doctrine\\Common\\Lexer\\": "lib/"
                }
            },
            "notification-url": "https://packagist.org/downloads/",
            "license": [
                "MIT"
            ],
            "authors": [
                {
                    "name": "Guilherme Blanco",
                    "email": "guilhermeblanco@gmail.com",
                    "homepage": "http://www.instaclick.com"
                },
                {
                    "name": "Roman Borschel",
                    "email": "roman@code-factory.org"
                },
                {
                    "name": "Johannes Schmitt",
                    "email": "schmittjoh@gmail.com",
                    "homepage": "https://github.com/schmittjoh",
                    "role": "Developer of wrapped JMSSerializerBundle"
                }
            ],
            "description": "Base library for a lexer that can be used in Top-Down, Recursive Descent Parsers.",
            "homepage": "http://www.doctrine-project.org",
            "keywords": [
                "lexer",
                "parser"
            ],
            "time": "2013-01-12 18:59:04"
        },
        {
            "name": "dompdf/dompdf",
            "version": "v0.6.1",
            "source": {
                "type": "git",
                "url": "https://github.com/dompdf/dompdf.git",
                "reference": "cf7d8a0a27270418850cc7d7ea532159e5eeb3eb"
            },
            "dist": {
                "type": "zip",
                "url": "https://api.github.com/repos/dompdf/dompdf/zipball/cf7d8a0a27270418850cc7d7ea532159e5eeb3eb",
                "reference": "cf7d8a0a27270418850cc7d7ea532159e5eeb3eb",
                "shasum": ""
            },
            "require": {
                "phenx/php-font-lib": "0.2.*"
            },
            "type": "library",
            "autoload": {
                "classmap": [
                    "include/"
                ]
            },
            "notification-url": "https://packagist.org/downloads/",
            "license": [
                "LGPL"
            ],
            "authors": [
                {
                    "name": "Fabien Ménager",
                    "email": "fabien.menager@gmail.com"
                },
                {
                    "name": "Brian Sweeney",
                    "email": "eclecticgeek@gmail.com"
                }
            ],
            "description": "DOMPDF is a CSS 2.1 compliant HTML to PDF converter",
            "homepage": "https://github.com/dompdf/dompdf",
            "time": "2014-03-11 01:59:52"
        },
        {
            "name": "erusev/parsedown",
            "version": "1.0.1",
            "source": {
                "type": "git",
                "url": "https://github.com/erusev/parsedown.git",
                "reference": "d24439ada0704948deef0d3eda2ea20fd8db1747"
            },
            "dist": {
                "type": "zip",
                "url": "https://api.github.com/repos/erusev/parsedown/zipball/d24439ada0704948deef0d3eda2ea20fd8db1747",
                "reference": "d24439ada0704948deef0d3eda2ea20fd8db1747",
                "shasum": ""
            },
            "type": "library",
            "autoload": {
                "psr-0": {
                    "Parsedown": ""
                }
            },
            "notification-url": "https://packagist.org/downloads/",
            "license": [
                "MIT"
            ],
            "authors": [
                {
                    "name": "Emanuil Rusev",
                    "email": "hello@erusev.com",
                    "homepage": "http://erusev.com"
                }
            ],
            "description": "Parser for Markdown.",
            "homepage": "http://parsedown.org",
            "keywords": [
                "markdown",
                "parser"
            ],
            "time": "2014-05-21 20:20:46"
        },
        {
            "name": "jms/metadata",
            "version": "1.5.1",
            "source": {
                "type": "git",
                "url": "https://github.com/schmittjoh/metadata.git",
                "reference": "22b72455559a25777cfd28c4ffda81ff7639f353"
            },
            "dist": {
                "type": "zip",
                "url": "https://api.github.com/repos/schmittjoh/metadata/zipball/22b72455559a25777cfd28c4ffda81ff7639f353",
                "reference": "22b72455559a25777cfd28c4ffda81ff7639f353",
                "shasum": ""
            },
            "require": {
                "php": ">=5.3.0"
            },
            "require-dev": {
                "doctrine/cache": "~1.0"
            },
            "type": "library",
            "extra": {
                "branch-alias": {
                    "dev-master": "1.5.x-dev"
                }
            },
            "autoload": {
                "psr-0": {
                    "Metadata\\": "src/"
                }
            },
            "notification-url": "https://packagist.org/downloads/",
            "license": [
                "Apache"
            ],
            "authors": [
                {
                    "name": "Johannes Schmitt",
                    "email": "schmittjoh@gmail.com",
                    "homepage": "https://github.com/schmittjoh",
                    "role": "Developer of wrapped JMSSerializerBundle"
                }
            ],
            "description": "Class/method/property metadata management in PHP",
            "keywords": [
                "annotations",
                "metadata",
                "xml",
                "yaml"
            ],
            "time": "2014-07-12 07:13:19"
        },
        {
            "name": "jms/parser-lib",
            "version": "1.0.0",
            "source": {
                "type": "git",
                "url": "https://github.com/schmittjoh/parser-lib.git",
                "reference": "c509473bc1b4866415627af0e1c6cc8ac97fa51d"
            },
            "dist": {
                "type": "zip",
                "url": "https://api.github.com/repos/schmittjoh/parser-lib/zipball/c509473bc1b4866415627af0e1c6cc8ac97fa51d",
                "reference": "c509473bc1b4866415627af0e1c6cc8ac97fa51d",
                "shasum": ""
            },
            "require": {
                "phpoption/phpoption": ">=0.9,<2.0-dev"
            },
            "type": "library",
            "extra": {
                "branch-alias": {
                    "dev-master": "1.0-dev"
                }
            },
            "autoload": {
                "psr-0": {
                    "JMS\\": "src/"
                }
            },
            "notification-url": "https://packagist.org/downloads/",
            "license": [
                "Apache2"
            ],
            "description": "A library for easily creating recursive-descent parsers.",
            "time": "2012-11-18 18:08:43"
        },
        {
            "name": "jms/serializer",
            "version": "0.16.0",
            "source": {
                "type": "git",
                "url": "https://github.com/schmittjoh/serializer.git",
                "reference": "c8a171357ca92b6706e395c757f334902d430ea9"
            },
            "dist": {
                "type": "zip",
                "url": "https://api.github.com/repos/schmittjoh/serializer/zipball/c8a171357ca92b6706e395c757f334902d430ea9",
                "reference": "c8a171357ca92b6706e395c757f334902d430ea9",
                "shasum": ""
            },
            "require": {
                "doctrine/annotations": "1.*",
                "jms/metadata": "~1.1",
                "jms/parser-lib": "1.*",
                "php": ">=5.3.2",
                "phpcollection/phpcollection": "~0.1"
            },
            "require-dev": {
                "doctrine/orm": "~2.1",
                "doctrine/phpcr-odm": "~1.0.1",
                "jackalope/jackalope-doctrine-dbal": "1.0.*",
                "propel/propel1": "~1.7",
                "symfony/filesystem": "2.*",
                "symfony/form": "~2.1",
                "symfony/translation": "~2.0",
                "symfony/validator": "~2.0",
                "symfony/yaml": "2.*",
                "twig/twig": ">=1.8,<2.0-dev"
            },
            "suggest": {
                "symfony/yaml": "Required if you'd like to serialize data to YAML format."
            },
            "type": "library",
            "extra": {
                "branch-alias": {
                    "dev-master": "0.15-dev"
                }
            },
            "autoload": {
                "psr-0": {
                    "JMS\\Serializer": "src/"
                }
            },
            "notification-url": "https://packagist.org/downloads/",
            "license": [
                "Apache2"
            ],
            "authors": [
                {
                    "name": "Johannes Schmitt",
                    "email": "schmittjoh@gmail.com",
                    "homepage": "https://github.com/schmittjoh",
                    "role": "Developer of wrapped JMSSerializerBundle"
                }
            ],
            "description": "Library for (de-)serializing data of any complexity; supports XML, JSON, and YAML.",
            "homepage": "http://jmsyst.com/libs/serializer",
            "keywords": [
                "deserialization",
                "jaxb",
                "json",
                "serialization",
                "xml"
            ],
            "time": "2014-03-18 08:39:00"
        },
        {
<<<<<<< HEAD
=======
            "name": "knplabs/knp-menu",
            "version": "v1.1.2",
            "source": {
                "type": "git",
                "url": "https://github.com/KnpLabs/KnpMenu.git",
                "reference": "f8e867268f63f561c1adadd6cbb5d8524f921873"
            },
            "dist": {
                "type": "zip",
                "url": "https://api.github.com/repos/KnpLabs/KnpMenu/zipball/f8e867268f63f561c1adadd6cbb5d8524f921873",
                "reference": "f8e867268f63f561c1adadd6cbb5d8524f921873",
                "shasum": ""
            },
            "require": {
                "php": ">=5.3.0"
            },
            "require-dev": {
                "pimple/pimple": "*",
                "silex/silex": "1.0.*",
                "twig/twig": ">=1.2,<2.0-dev"
            },
            "suggest": {
                "pimple/pimple": "for the built-in implementations of the menu provider and renderer provider",
                "silex/silex": "for the integration with your silex application",
                "twig/twig": "for the TwigRenderer and the integration with your templates"
            },
            "type": "library",
            "extra": {
                "branch-alias": {
                    "dev-master": "1.1.x-dev"
                }
            },
            "autoload": {
                "psr-0": {
                    "Knp\\Menu\\": "src/"
                }
            },
            "notification-url": "https://packagist.org/downloads/",
            "license": [
                "MIT"
            ],
            "authors": [
                {
                    "name": "Christophe Coevoet",
                    "email": "stof@notk.org"
                },
                {
                    "name": "Knplabs",
                    "homepage": "http://knplabs.com"
                },
                {
                    "name": "Symfony Community",
                    "homepage": "https://github.com/KnpLabs/KnpMenu/contributors"
                }
            ],
            "description": "An object oriented menu library",
            "homepage": "http://knplabs.com",
            "keywords": [
                "menu",
                "tree"
            ],
            "time": "2012-06-10 16:20:40"
        },
        {
>>>>>>> aea78f83
            "name": "monolog/monolog",
            "version": "1.10.0",
            "source": {
                "type": "git",
                "url": "https://github.com/Seldaek/monolog.git",
                "reference": "25b16e801979098cb2f120e697bfce454b18bf23"
            },
            "dist": {
                "type": "zip",
                "url": "https://api.github.com/repos/Seldaek/monolog/zipball/25b16e801979098cb2f120e697bfce454b18bf23",
                "reference": "25b16e801979098cb2f120e697bfce454b18bf23",
                "shasum": ""
            },
            "require": {
                "php": ">=5.3.0",
                "psr/log": "~1.0"
            },
            "require-dev": {
                "aws/aws-sdk-php": "~2.4, >2.4.8",
                "doctrine/couchdb": "~1.0@dev",
                "graylog2/gelf-php": "~1.0",
                "phpunit/phpunit": "~3.7.0",
                "raven/raven": "~0.5",
                "ruflin/elastica": "0.90.*"
            },
            "suggest": {
                "aws/aws-sdk-php": "Allow sending log messages to AWS services like DynamoDB",
                "doctrine/couchdb": "Allow sending log messages to a CouchDB server",
                "ext-amqp": "Allow sending log messages to an AMQP server (1.0+ required)",
                "ext-mongo": "Allow sending log messages to a MongoDB server",
                "graylog2/gelf-php": "Allow sending log messages to a GrayLog2 server",
                "raven/raven": "Allow sending log messages to a Sentry server",
                "rollbar/rollbar": "Allow sending log messages to Rollbar",
                "ruflin/elastica": "Allow sending log messages to an Elastic Search server"
            },
            "type": "library",
            "extra": {
                "branch-alias": {
                    "dev-master": "1.10.x-dev"
                }
            },
            "autoload": {
                "psr-4": {
                    "Monolog\\": "src/Monolog"
                }
            },
            "notification-url": "https://packagist.org/downloads/",
            "license": [
                "MIT"
            ],
            "authors": [
                {
                    "name": "Jordi Boggiano",
                    "email": "j.boggiano@seld.be",
                    "homepage": "http://seld.be",
                    "role": "Developer"
                }
            ],
            "description": "Sends your logs to files, sockets, inboxes, databases and various web services",
            "homepage": "http://github.com/Seldaek/monolog",
            "keywords": [
                "log",
                "logging",
                "psr-3"
            ],
            "time": "2014-06-04 16:30:04"
        },
        {
            "name": "nikic/php-parser",
            "version": "v0.9.4",
            "source": {
                "type": "git",
                "url": "https://github.com/nikic/PHP-Parser.git",
                "reference": "1e5e280ae88a27effa2ae4aa2bd088494ed8594f"
            },
            "dist": {
                "type": "zip",
                "url": "https://api.github.com/repos/nikic/PHP-Parser/zipball/1e5e280ae88a27effa2ae4aa2bd088494ed8594f",
                "reference": "1e5e280ae88a27effa2ae4aa2bd088494ed8594f",
                "shasum": ""
            },
            "require": {
                "php": ">=5.2"
            },
            "type": "library",
            "extra": {
                "branch-alias": {
                    "dev-master": "0.9-dev"
                }
            },
            "autoload": {
                "psr-0": {
                    "PHPParser": "lib/"
                }
            },
            "notification-url": "https://packagist.org/downloads/",
            "license": [
                "BSD-3-Clause"
            ],
            "authors": [
                {
                    "name": "Nikita Popov"
                }
            ],
            "description": "A PHP parser written in PHP",
            "keywords": [
                "parser",
                "php"
            ],
            "time": "2013-08-25 17:11:40"
        },
        {
            "name": "phenx/php-font-lib",
            "version": "0.2.2",
            "source": {
                "type": "git",
                "url": "https://github.com/PhenX/php-font-lib.git",
                "reference": "c30c7fc00a6b0d863e9bb4c5d5dd015298b2dc82"
            },
            "dist": {
                "type": "zip",
                "url": "https://api.github.com/repos/PhenX/php-font-lib/zipball/c30c7fc00a6b0d863e9bb4c5d5dd015298b2dc82",
                "reference": "c30c7fc00a6b0d863e9bb4c5d5dd015298b2dc82",
                "shasum": ""
            },
            "type": "library",
            "autoload": {
                "classmap": [
                    "classes/"
                ]
            },
            "notification-url": "https://packagist.org/downloads/",
            "license": [
                "LGPL"
            ],
            "authors": [
                {
                    "name": "Fabien Ménager",
                    "email": "fabien.menager@gmail.com"
                }
            ],
            "description": "A library to read, parse, export and make subsets of different types of font files.",
            "homepage": "https://github.com/PhenX/php-font-lib",
            "time": "2014-02-01 15:22:28"
        },
        {
            "name": "phpcollection/phpcollection",
            "version": "0.4.0",
            "source": {
                "type": "git",
                "url": "https://github.com/schmittjoh/php-collection.git",
                "reference": "b8bf55a0a929ca43b01232b36719f176f86c7e83"
            },
            "dist": {
                "type": "zip",
                "url": "https://api.github.com/repos/schmittjoh/php-collection/zipball/b8bf55a0a929ca43b01232b36719f176f86c7e83",
                "reference": "b8bf55a0a929ca43b01232b36719f176f86c7e83",
                "shasum": ""
            },
            "require": {
                "phpoption/phpoption": "1.*"
            },
            "type": "library",
            "extra": {
                "branch-alias": {
                    "dev-master": "0.3-dev"
                }
            },
            "autoload": {
                "psr-0": {
                    "PhpCollection": "src/"
                }
            },
            "notification-url": "https://packagist.org/downloads/",
            "license": [
                "Apache2"
            ],
            "authors": [
                {
                    "name": "Johannes Schmitt",
                    "email": "schmittjoh@gmail.com",
                    "homepage": "https://github.com/schmittjoh",
                    "role": "Developer of wrapped JMSSerializerBundle"
                }
            ],
            "description": "General-Purpose Collection Library for PHP",
            "keywords": [
                "collection",
                "list",
                "map",
                "sequence",
                "set"
            ],
            "time": "2014-03-11 13:46:42"
        },
        {
            "name": "phpdocumentor/fileset",
            "version": "1.0.0",
            "source": {
                "type": "git",
                "url": "https://github.com/phpDocumentor/Fileset.git",
                "reference": "bfa78d8fa9763dfce6d0e5d3730c1d8ab25d34b0"
            },
            "dist": {
                "type": "zip",
                "url": "https://api.github.com/repos/phpDocumentor/Fileset/zipball/bfa78d8fa9763dfce6d0e5d3730c1d8ab25d34b0",
                "reference": "bfa78d8fa9763dfce6d0e5d3730c1d8ab25d34b0",
                "shasum": ""
            },
            "require": {
                "php": ">=5.3.3",
                "symfony/finder": "~2.1"
            },
            "require-dev": {
                "phpunit/phpunit": "~3.7"
            },
            "type": "library",
            "autoload": {
                "psr-0": {
                    "phpDocumentor": [
                        "src/",
                        "tests/unit/"
                    ]
                }
            },
            "notification-url": "https://packagist.org/downloads/",
            "license": [
                "MIT"
            ],
            "description": "Fileset component for collecting a set of files given directories and file paths",
            "homepage": "http://www.phpdoc.org",
            "keywords": [
                "files",
                "fileset",
                "phpdoc"
            ],
            "time": "2013-08-06 21:07:42"
        },
        {
            "name": "phpdocumentor/graphviz",
            "version": "1.0.3",
            "source": {
                "type": "git",
                "url": "https://github.com/phpDocumentor/GraphViz.git",
                "reference": "aa243118c8a055fc853c02802e8503c5435862f7"
            },
            "dist": {
                "type": "zip",
                "url": "https://api.github.com/repos/phpDocumentor/GraphViz/zipball/aa243118c8a055fc853c02802e8503c5435862f7",
                "reference": "aa243118c8a055fc853c02802e8503c5435862f7",
                "shasum": ""
            },
            "require": {
                "php": ">=5.3.3"
            },
            "require-dev": {
                "phpunit/phpunit": "~3.7"
            },
            "type": "library",
            "autoload": {
                "psr-0": {
                    "phpDocumentor": [
                        "src/",
                        "tests/unit"
                    ]
                }
            },
            "notification-url": "https://packagist.org/downloads/",
            "license": [
                "MIT"
            ],
            "authors": [
                {
                    "name": "Mike van Riel",
                    "email": "mike.vanriel@naenius.com"
                }
            ],
            "time": "2014-07-19 06:52:59"
        },
        {
            "name": "phpdocumentor/reflection",
            "version": "1.0.6",
            "source": {
                "type": "git",
                "url": "https://github.com/phpDocumentor/Reflection.git",
                "reference": "b7d8c7abbe5f3f5fe0cb438fcc4bf9349609109a"
            },
            "dist": {
                "type": "zip",
                "url": "https://api.github.com/repos/phpDocumentor/Reflection/zipball/b7d8c7abbe5f3f5fe0cb438fcc4bf9349609109a",
                "reference": "b7d8c7abbe5f3f5fe0cb438fcc4bf9349609109a",
                "shasum": ""
            },
            "require": {
                "nikic/php-parser": "0.9.4",
                "php": ">=5.3.3",
                "phpdocumentor/reflection-docblock": "2.*",
                "psr/log": "~1.0"
            },
            "require-dev": {
                "behat/behat": "~2.4",
                "mockery/mockery": ">=0.7.0",
                "phpunit/phpunit": "~3.7"
            },
            "type": "library",
            "extra": {
                "branch-alias": {
                    "dev-master": "1.0.x-dev"
                }
            },
            "autoload": {
                "psr-0": {
                    "phpDocumentor": [
                        "src/",
                        "tests/unit/",
                        "tests/mocks/"
                    ]
                }
            },
            "notification-url": "https://packagist.org/downloads/",
            "license": [
                "MIT"
            ],
            "description": "Reflection library to do Static Analysis for PHP Projects",
            "homepage": "http://www.phpdoc.org",
            "keywords": [
                "phpDocumentor",
                "phpdoc",
                "reflection",
                "static analysis"
            ],
            "time": "2014-06-06 20:42:11"
        },
        {
            "name": "phpdocumentor/reflection-docblock",
            "version": "2.0.3",
            "source": {
                "type": "git",
                "url": "https://github.com/phpDocumentor/ReflectionDocBlock.git",
                "reference": "38743b677965c48a637097b2746a281264ae2347"
            },
            "dist": {
                "type": "zip",
                "url": "https://api.github.com/repos/phpDocumentor/ReflectionDocBlock/zipball/38743b677965c48a637097b2746a281264ae2347",
                "reference": "38743b677965c48a637097b2746a281264ae2347",
                "shasum": ""
            },
            "require": {
                "php": ">=5.3.3"
            },
            "require-dev": {
                "phpunit/phpunit": "3.7.*@stable"
            },
            "suggest": {
                "dflydev/markdown": "1.0.*",
                "erusev/parsedown": "~0.7"
            },
            "type": "library",
            "extra": {
                "branch-alias": {
                    "dev-master": "2.0.x-dev"
                }
            },
            "autoload": {
                "psr-0": {
                    "phpDocumentor": [
                        "src/"
                    ]
                }
            },
            "notification-url": "https://packagist.org/downloads/",
            "license": [
                "MIT"
            ],
            "authors": [
                {
                    "name": "Mike van Riel",
                    "email": "mike.vanriel@naenius.com"
                }
            ],
            "time": "2014-08-09 10:27:07"
        },
        {
            "name": "phpdocumentor/template-abstract",
            "version": "1.2.2",
            "source": {
                "type": "git",
                "url": "https://github.com/phpDocumentor/template.abstract.git",
                "reference": "df1d11cf11cf5da433789e2be07f4d2d6e51aaca"
            },
            "dist": {
                "type": "zip",
                "url": "https://api.github.com/repos/phpDocumentor/template.abstract/zipball/df1d11cf11cf5da433789e2be07f4d2d6e51aaca",
                "reference": "df1d11cf11cf5da433789e2be07f4d2d6e51aaca",
                "shasum": ""
            },
            "require": {
                "phpdocumentor/unified-asset-installer": "~1.1"
            },
            "type": "phpdocumentor-template",
            "notification-url": "https://packagist.org/downloads/",
            "license": [
                "MIT"
            ],
            "description": "Simple bright template for phpDocumentor",
            "homepage": "http://www.phpdoc.org",
            "keywords": [
                "documentation",
                "phpdoc",
                "template"
            ],
            "time": "2014-06-04 19:32:56"
        },
        {
            "name": "phpdocumentor/template-checkstyle",
            "version": "1.2.1",
            "source": {
                "type": "git",
                "url": "https://github.com/phpDocumentor/template.checkstyle.git",
                "reference": "cfa86d19327b0d762332787ff2dda0d55226a2e2"
            },
            "dist": {
                "type": "zip",
                "url": "https://api.github.com/repos/phpDocumentor/template.checkstyle/zipball/cfa86d19327b0d762332787ff2dda0d55226a2e2",
                "reference": "cfa86d19327b0d762332787ff2dda0d55226a2e2",
                "shasum": ""
            },
            "require": {
                "phpdocumentor/unified-asset-installer": "~1.1"
            },
            "type": "phpdocumentor-template",
            "notification-url": "https://packagist.org/downloads/",
            "license": [
                "MIT"
            ],
            "description": "Checkstyle XML output template for phpDocumentor2",
            "homepage": "http://www.phpdoc.org",
            "keywords": [
                "documentation",
                "phpdoc",
                "template"
            ],
            "time": "2014-08-17 19:32:38"
        },
        {
            "name": "phpdocumentor/template-clean",
            "version": "1.0.6",
            "source": {
                "type": "git",
                "url": "https://github.com/phpDocumentor/template.clean.git",
                "reference": "6fc0f7f6c55c1f94ac5b1c6fccde7aac77755e45"
            },
            "dist": {
                "type": "zip",
                "url": "https://api.github.com/repos/phpDocumentor/template.clean/zipball/6fc0f7f6c55c1f94ac5b1c6fccde7aac77755e45",
                "reference": "6fc0f7f6c55c1f94ac5b1c6fccde7aac77755e45",
                "shasum": ""
            },
            "require": {
                "phpdocumentor/unified-asset-installer": "~1.1"
            },
            "type": "phpdocumentor-template",
            "notification-url": "https://packagist.org/downloads/",
            "license": [
                "MIT"
            ],
            "description": "A clean, responsive modern template for phpDocumentor for Twig aimed at usability",
            "homepage": "http://www.phpdoc.org",
            "keywords": [
                "documentation",
                "phpdoc",
                "responsive",
                "template"
            ],
            "time": "2014-08-15 21:45:34"
        },
        {
            "name": "phpdocumentor/template-new-black",
            "version": "1.3.2",
            "source": {
                "type": "git",
                "url": "https://github.com/phpDocumentor/template.new_black.git",
                "reference": "d98f84633b94b279582735aecd91015c1e191d98"
            },
            "dist": {
                "type": "zip",
                "url": "https://api.github.com/repos/phpDocumentor/template.new_black/zipball/d98f84633b94b279582735aecd91015c1e191d98",
                "reference": "d98f84633b94b279582735aecd91015c1e191d98",
                "shasum": ""
            },
            "require": {
                "phpdocumentor/template-abstract": "1.*",
                "phpdocumentor/unified-asset-installer": "~1.1"
            },
            "type": "phpdocumentor-template",
            "notification-url": "https://packagist.org/downloads/",
            "license": [
                "MIT"
            ],
            "description": "Web 2.0 template with dark sidebar for phpDocumentor",
            "homepage": "http://www.phpdoc.org",
            "keywords": [
                "documentation",
                "phpdoc",
                "template"
            ],
            "time": "2014-06-27 17:00:31"
        },
        {
            "name": "phpdocumentor/template-old-ocean",
            "version": "1.3.2",
            "source": {
                "type": "git",
                "url": "https://github.com/phpDocumentor/template.old_ocean.git",
                "reference": "2fdb786038351c0ec88633d4e2aa103e4bbb8655"
            },
            "dist": {
                "type": "zip",
                "url": "https://api.github.com/repos/phpDocumentor/template.old_ocean/zipball/2fdb786038351c0ec88633d4e2aa103e4bbb8655",
                "reference": "2fdb786038351c0ec88633d4e2aa103e4bbb8655",
                "shasum": ""
            },
            "require": {
                "phpdocumentor/unified-asset-installer": "~1.1"
            },
            "type": "phpdocumentor-template",
            "notification-url": "https://packagist.org/downloads/",
            "license": [
                "MIT"
            ],
            "description": "Blue template with high contrast for the foreground",
            "homepage": "http://www.phpdoc.org",
            "keywords": [
                "documentation",
                "phpdoc",
                "template"
            ],
            "time": "2014-06-27 16:59:35"
        },
        {
            "name": "phpdocumentor/template-responsive",
            "version": "1.3.5",
            "source": {
                "type": "git",
                "url": "https://github.com/phpDocumentor/template.responsive.git",
                "reference": "949e742f350f70fc8ec7c945b3cf0070a4e1825e"
            },
            "dist": {
                "type": "zip",
                "url": "https://api.github.com/repos/phpDocumentor/template.responsive/zipball/949e742f350f70fc8ec7c945b3cf0070a4e1825e",
                "reference": "949e742f350f70fc8ec7c945b3cf0070a4e1825e",
                "shasum": ""
            },
            "require": {
                "phpdocumentor/unified-asset-installer": "~1.1"
            },
            "type": "phpdocumentor-template",
            "notification-url": "https://packagist.org/downloads/",
            "license": [
                "MIT"
            ],
            "description": "Responsive modern template for phpDocumentor",
            "homepage": "http://www.phpdoc.org",
            "keywords": [
                "documentation",
                "phpdoc",
                "template"
            ],
            "time": "2014-08-05 20:47:53"
        },
        {
            "name": "phpdocumentor/template-responsive-twig",
            "version": "1.2.5",
            "source": {
                "type": "git",
                "url": "https://github.com/phpDocumentor/template.responsive-twig.git",
                "reference": "493e204be607583efd2d75f1728cd5210e23cf96"
            },
            "dist": {
                "type": "zip",
                "url": "https://api.github.com/repos/phpDocumentor/template.responsive-twig/zipball/493e204be607583efd2d75f1728cd5210e23cf96",
                "reference": "493e204be607583efd2d75f1728cd5210e23cf96",
                "shasum": ""
            },
            "require": {
                "phpdocumentor/unified-asset-installer": "~1.1"
            },
            "type": "phpdocumentor-template",
            "notification-url": "https://packagist.org/downloads/",
            "license": [
                "MIT"
            ],
            "description": "Responsive modern template for phpDocumentor for Twig",
            "homepage": "http://www.phpdoc.org",
            "keywords": [
                "documentation",
                "phpdoc",
                "template"
            ],
            "time": "2014-07-30 20:00:37"
        },
        {
            "name": "phpdocumentor/template-xml",
            "version": "1.2.0",
            "source": {
                "type": "git",
                "url": "https://github.com/mvriel/template.xml.git",
                "reference": "a372713be8ee99b16497e2580592e474ff51190c"
            },
            "dist": {
                "type": "zip",
                "url": "https://api.github.com/repos/mvriel/template.xml/zipball/a372713be8ee99b16497e2580592e474ff51190c",
                "reference": "a372713be8ee99b16497e2580592e474ff51190c",
                "shasum": ""
            },
            "require": {
                "phpdocumentor/unified-asset-installer": "~1.1"
            },
            "type": "phpdocumentor-template",
            "notification-url": "https://packagist.org/downloads/",
            "license": [
                "MIT"
            ],
            "description": "Generates an XML representation of the project's structure",
            "homepage": "http://www.phpdoc.org",
            "keywords": [
                "documentation",
                "phpdoc",
                "template"
            ],
            "time": "2013-08-01 20:23:32"
        },
        {
            "name": "phpdocumentor/template-zend",
            "version": "1.3.2",
            "source": {
                "type": "git",
                "url": "https://github.com/phpDocumentor/template.zend.git",
                "reference": "75913288bfd73d3bf4c1b1179c3963f3431e7a9d"
            },
            "dist": {
                "type": "zip",
                "url": "https://api.github.com/repos/phpDocumentor/template.zend/zipball/75913288bfd73d3bf4c1b1179c3963f3431e7a9d",
                "reference": "75913288bfd73d3bf4c1b1179c3963f3431e7a9d",
                "shasum": ""
            },
            "require": {
                "ext-xsl": "*",
                "phpdocumentor/template-abstract": "1.*",
                "phpdocumentor/unified-asset-installer": "~1.1"
            },
            "type": "phpdocumentor-template",
            "notification-url": "https://packagist.org/downloads/",
            "license": [
                "MIT"
            ],
            "description": "Official Zend Framework Template for phpDocumentor2",
            "homepage": "http://www.phpdoc.org",
            "keywords": [
                "ZendFramework",
                "documentation",
                "phpdoc",
                "template",
                "zend",
                "zf"
            ],
            "time": "2013-12-05 08:51:57"
        },
        {
            "name": "phpdocumentor/unified-asset-installer",
            "version": "1.1.2",
            "source": {
                "type": "git",
                "url": "https://github.com/phpDocumentor/UnifiedAssetInstaller.git",
                "reference": "241fb036268cd9da7d76da3db66e3eda66259c52"
            },
            "dist": {
                "type": "zip",
                "url": "https://api.github.com/repos/phpDocumentor/UnifiedAssetInstaller/zipball/241fb036268cd9da7d76da3db66e3eda66259c52",
                "reference": "241fb036268cd9da7d76da3db66e3eda66259c52",
                "shasum": ""
            },
            "require": {
                "composer-plugin-api": "1.0.0"
            },
            "require-dev": {
                "composer/composer": "~1.0@dev",
                "phpunit/phpunit": "~3.7"
            },
            "type": "composer-installer",
            "extra": {
                "class": "\\phpDocumentor\\Composer\\UnifiedAssetInstaller"
            },
            "autoload": {
                "psr-0": {
                    "phpDocumentor\\Composer": [
                        "src/",
                        "test/unit/"
                    ]
                }
            },
            "notification-url": "https://packagist.org/downloads/",
            "license": [
                "MIT"
            ],
            "description": "Asset installer for phpDocumentor",
            "homepage": "http://www.phpdoc.org",
            "keywords": [
                "assets",
                "installer",
                "plugins",
                "templates"
            ],
            "time": "2013-09-09 06:13:02"
        },
        {
            "name": "phpoption/phpoption",
            "version": "1.4.0",
            "source": {
                "type": "git",
                "url": "https://github.com/schmittjoh/php-option.git",
                "reference": "5d099bcf0393908bf4ad69cc47dafb785d51f7f5"
            },
            "dist": {
                "type": "zip",
                "url": "https://api.github.com/repos/schmittjoh/php-option/zipball/5d099bcf0393908bf4ad69cc47dafb785d51f7f5",
                "reference": "5d099bcf0393908bf4ad69cc47dafb785d51f7f5",
                "shasum": ""
            },
            "require": {
                "php": ">=5.3.0"
            },
            "type": "library",
            "extra": {
                "branch-alias": {
                    "dev-master": "1.3-dev"
                }
            },
            "autoload": {
                "psr-0": {
                    "PhpOption\\": "src/"
                }
            },
            "notification-url": "https://packagist.org/downloads/",
            "license": [
                "Apache2"
            ],
            "authors": [
                {
                    "name": "Johannes Schmitt",
                    "email": "schmittjoh@gmail.com",
                    "homepage": "https://github.com/schmittjoh",
                    "role": "Developer of wrapped JMSSerializerBundle"
                }
            ],
            "description": "Option Type for PHP",
            "keywords": [
                "language",
                "option",
                "php",
                "type"
            ],
            "time": "2014-01-09 22:37:17"
        },
        {
            "name": "pimple/pimple",
            "version": "v1.1.1",
            "source": {
                "type": "git",
                "url": "https://github.com/fabpot/Pimple.git",
                "reference": "2019c145fe393923f3441b23f29bbdfaa5c58c4d"
            },
            "dist": {
                "type": "zip",
                "url": "https://api.github.com/repos/fabpot/Pimple/zipball/2019c145fe393923f3441b23f29bbdfaa5c58c4d",
                "reference": "2019c145fe393923f3441b23f29bbdfaa5c58c4d",
                "shasum": ""
            },
            "require": {
                "php": ">=5.3.0"
            },
            "type": "library",
            "extra": {
                "branch-alias": {
                    "dev-master": "1.1.x-dev"
                }
            },
            "autoload": {
                "psr-0": {
                    "Pimple": "lib/"
                }
            },
            "notification-url": "https://packagist.org/downloads/",
            "license": [
                "MIT"
            ],
            "authors": [
                {
                    "name": "Fabien Potencier",
                    "email": "fabien@symfony.com",
                    "homepage": "http://fabien.potencier.org",
                    "role": "Lead Developer"
                }
            ],
            "description": "Pimple is a simple Dependency Injection Container for PHP 5.3",
            "homepage": "http://pimple.sensiolabs.org",
            "keywords": [
                "container",
                "dependency injection"
            ],
            "time": "2013-11-22 08:30:29"
        },
        {
            "name": "psr/log",
            "version": "1.0.0",
            "source": {
                "type": "git",
                "url": "https://github.com/php-fig/log.git",
                "reference": "fe0936ee26643249e916849d48e3a51d5f5e278b"
            },
            "dist": {
                "type": "zip",
                "url": "https://api.github.com/repos/php-fig/log/zipball/fe0936ee26643249e916849d48e3a51d5f5e278b",
                "reference": "fe0936ee26643249e916849d48e3a51d5f5e278b",
                "shasum": ""
            },
            "type": "library",
            "autoload": {
                "psr-0": {
                    "Psr\\Log\\": ""
                }
            },
            "notification-url": "https://packagist.org/downloads/",
            "license": [
                "MIT"
            ],
            "authors": [
                {
                    "name": "PHP-FIG",
                    "homepage": "http://www.php-fig.org/"
                }
            ],
            "description": "Common interface for logging libraries",
            "keywords": [
                "log",
                "psr",
                "psr-3"
            ],
            "time": "2012-12-21 11:40:51"
        },
        {
            "name": "symfony/config",
            "version": "v2.5.3",
            "target-dir": "Symfony/Component/Config",
            "source": {
                "type": "git",
                "url": "https://github.com/symfony/Config.git",
                "reference": "8d044668c7ccb4ade684e368d910e3aadcff6f6c"
            },
            "dist": {
                "type": "zip",
                "url": "https://api.github.com/repos/symfony/Config/zipball/8d044668c7ccb4ade684e368d910e3aadcff6f6c",
                "reference": "8d044668c7ccb4ade684e368d910e3aadcff6f6c",
                "shasum": ""
            },
            "require": {
                "php": ">=5.3.3",
                "symfony/filesystem": "~2.3"
            },
            "type": "library",
            "extra": {
                "branch-alias": {
                    "dev-master": "2.5-dev"
                }
            },
            "autoload": {
                "psr-0": {
                    "Symfony\\Component\\Config\\": ""
                }
            },
            "notification-url": "https://packagist.org/downloads/",
            "license": [
                "MIT"
            ],
            "authors": [
                {
                    "name": "Symfony Community",
                    "homepage": "http://symfony.com/contributors"
                },
                {
                    "name": "Fabien Potencier",
                    "email": "fabien@symfony.com"
                }
            ],
            "description": "Symfony Config Component",
            "homepage": "http://symfony.com",
            "time": "2014-08-05 09:00:40"
        },
        {
            "name": "symfony/console",
            "version": "v2.5.3",
            "target-dir": "Symfony/Component/Console",
            "source": {
                "type": "git",
                "url": "https://github.com/symfony/Console.git",
                "reference": "cd2d1e4bac2206b337326b0140ff475fe9ad5f63"
            },
            "dist": {
                "type": "zip",
                "url": "https://api.github.com/repos/symfony/Console/zipball/cd2d1e4bac2206b337326b0140ff475fe9ad5f63",
                "reference": "cd2d1e4bac2206b337326b0140ff475fe9ad5f63",
                "shasum": ""
            },
            "require": {
                "php": ">=5.3.3"
            },
            "require-dev": {
                "psr/log": "~1.0",
                "symfony/event-dispatcher": "~2.1"
            },
            "suggest": {
                "psr/log": "For using the console logger",
                "symfony/event-dispatcher": ""
            },
            "type": "library",
            "extra": {
                "branch-alias": {
                    "dev-master": "2.5-dev"
                }
            },
            "autoload": {
                "psr-0": {
                    "Symfony\\Component\\Console\\": ""
                }
            },
            "notification-url": "https://packagist.org/downloads/",
            "license": [
                "MIT"
            ],
            "authors": [
                {
                    "name": "Symfony Community",
                    "homepage": "http://symfony.com/contributors"
                },
                {
                    "name": "Fabien Potencier",
                    "email": "fabien@symfony.com"
                }
            ],
            "description": "Symfony Console Component",
            "homepage": "http://symfony.com",
            "time": "2014-08-05 09:00:40"
        },
        {
            "name": "symfony/event-dispatcher",
            "version": "v2.5.3",
            "target-dir": "Symfony/Component/EventDispatcher",
            "source": {
                "type": "git",
                "url": "https://github.com/symfony/EventDispatcher.git",
                "reference": "8faf5cc7e80fde74a650a36e60d32ce3c3e0457b"
            },
            "dist": {
                "type": "zip",
                "url": "https://api.github.com/repos/symfony/EventDispatcher/zipball/8faf5cc7e80fde74a650a36e60d32ce3c3e0457b",
                "reference": "8faf5cc7e80fde74a650a36e60d32ce3c3e0457b",
                "shasum": ""
            },
            "require": {
                "php": ">=5.3.3"
            },
            "require-dev": {
                "psr/log": "~1.0",
                "symfony/config": "~2.0",
                "symfony/dependency-injection": "~2.0",
                "symfony/stopwatch": "~2.2"
            },
            "suggest": {
                "symfony/dependency-injection": "",
                "symfony/http-kernel": ""
            },
            "type": "library",
            "extra": {
                "branch-alias": {
                    "dev-master": "2.5-dev"
                }
            },
            "autoload": {
                "psr-0": {
                    "Symfony\\Component\\EventDispatcher\\": ""
                }
            },
            "notification-url": "https://packagist.org/downloads/",
            "license": [
                "MIT"
            ],
            "authors": [
                {
                    "name": "Symfony Community",
                    "homepage": "http://symfony.com/contributors"
                },
                {
                    "name": "Fabien Potencier",
                    "email": "fabien@symfony.com"
                }
            ],
            "description": "Symfony EventDispatcher Component",
            "homepage": "http://symfony.com",
            "time": "2014-07-28 13:20:46"
        },
        {
            "name": "symfony/filesystem",
            "version": "v2.5.3",
            "target-dir": "Symfony/Component/Filesystem",
            "source": {
                "type": "git",
                "url": "https://github.com/symfony/Filesystem.git",
                "reference": "c1309b0ee195ad264a4314435bdaecdfacb8ae9c"
            },
            "dist": {
                "type": "zip",
                "url": "https://api.github.com/repos/symfony/Filesystem/zipball/c1309b0ee195ad264a4314435bdaecdfacb8ae9c",
                "reference": "c1309b0ee195ad264a4314435bdaecdfacb8ae9c",
                "shasum": ""
            },
            "require": {
                "php": ">=5.3.3"
            },
            "type": "library",
            "extra": {
                "branch-alias": {
                    "dev-master": "2.5-dev"
                }
            },
            "autoload": {
                "psr-0": {
                    "Symfony\\Component\\Filesystem\\": ""
                }
            },
            "notification-url": "https://packagist.org/downloads/",
            "license": [
                "MIT"
            ],
            "authors": [
                {
                    "name": "Symfony Community",
                    "homepage": "http://symfony.com/contributors"
                },
                {
                    "name": "Fabien Potencier",
                    "email": "fabien@symfony.com"
                }
            ],
            "description": "Symfony Filesystem Component",
            "homepage": "http://symfony.com",
            "time": "2014-07-09 09:05:48"
        },
        {
            "name": "symfony/finder",
            "version": "v2.5.3",
            "target-dir": "Symfony/Component/Finder",
            "source": {
                "type": "git",
                "url": "https://github.com/symfony/Finder.git",
                "reference": "090fe4eaff414d8f2171c7a4748ea868d530775f"
            },
            "dist": {
                "type": "zip",
                "url": "https://api.github.com/repos/symfony/Finder/zipball/090fe4eaff414d8f2171c7a4748ea868d530775f",
                "reference": "090fe4eaff414d8f2171c7a4748ea868d530775f",
                "shasum": ""
            },
            "require": {
                "php": ">=5.3.3"
            },
            "type": "library",
            "extra": {
                "branch-alias": {
                    "dev-master": "2.5-dev"
                }
            },
            "autoload": {
                "psr-0": {
                    "Symfony\\Component\\Finder\\": ""
                }
            },
            "notification-url": "https://packagist.org/downloads/",
            "license": [
                "MIT"
            ],
            "authors": [
                {
                    "name": "Symfony Community",
                    "homepage": "http://symfony.com/contributors"
                },
                {
                    "name": "Fabien Potencier",
                    "email": "fabien@symfony.com"
                }
            ],
            "description": "Symfony Finder Component",
            "homepage": "http://symfony.com",
            "time": "2014-07-28 13:20:46"
        },
        {
            "name": "symfony/process",
            "version": "v2.5.3",
            "target-dir": "Symfony/Component/Process",
            "source": {
                "type": "git",
                "url": "https://github.com/symfony/Process.git",
                "reference": "e0997d2a9a1a763484b34b989900b61322a9b056"
            },
            "dist": {
                "type": "zip",
                "url": "https://api.github.com/repos/symfony/Process/zipball/e0997d2a9a1a763484b34b989900b61322a9b056",
                "reference": "e0997d2a9a1a763484b34b989900b61322a9b056",
                "shasum": ""
            },
            "require": {
                "php": ">=5.3.3"
            },
            "type": "library",
            "extra": {
                "branch-alias": {
                    "dev-master": "2.5-dev"
                }
            },
            "autoload": {
                "psr-0": {
                    "Symfony\\Component\\Process\\": ""
                }
            },
            "notification-url": "https://packagist.org/downloads/",
            "license": [
                "MIT"
            ],
            "authors": [
                {
                    "name": "Symfony Community",
                    "homepage": "http://symfony.com/contributors"
                },
                {
                    "name": "Fabien Potencier",
                    "email": "fabien@symfony.com"
                }
            ],
            "description": "Symfony Process Component",
            "homepage": "http://symfony.com",
            "time": "2014-08-05 09:00:40"
        },
        {
            "name": "symfony/stopwatch",
            "version": "v2.5.3",
            "target-dir": "Symfony/Component/Stopwatch",
            "source": {
                "type": "git",
                "url": "https://github.com/symfony/Stopwatch.git",
                "reference": "086c8c98c3016f59f5e6e7b15b751c2384b311e5"
            },
            "dist": {
                "type": "zip",
                "url": "https://api.github.com/repos/symfony/Stopwatch/zipball/086c8c98c3016f59f5e6e7b15b751c2384b311e5",
                "reference": "086c8c98c3016f59f5e6e7b15b751c2384b311e5",
                "shasum": ""
            },
            "require": {
                "php": ">=5.3.3"
            },
            "type": "library",
            "extra": {
                "branch-alias": {
                    "dev-master": "2.5-dev"
                }
            },
            "autoload": {
                "psr-0": {
                    "Symfony\\Component\\Stopwatch\\": ""
                }
            },
            "notification-url": "https://packagist.org/downloads/",
            "license": [
                "MIT"
            ],
            "authors": [
                {
                    "name": "Symfony Community",
                    "homepage": "http://symfony.com/contributors"
                },
                {
                    "name": "Fabien Potencier",
                    "email": "fabien@symfony.com"
                }
            ],
            "description": "Symfony Stopwatch Component",
            "homepage": "http://symfony.com",
            "time": "2014-08-06 06:44:37"
        },
        {
            "name": "symfony/translation",
            "version": "v2.5.3",
            "target-dir": "Symfony/Component/Translation",
            "source": {
                "type": "git",
                "url": "https://github.com/symfony/Translation.git",
                "reference": "ae573e45b099b1e2d332930ac626cd4270e09539"
            },
            "dist": {
                "type": "zip",
                "url": "https://api.github.com/repos/symfony/Translation/zipball/ae573e45b099b1e2d332930ac626cd4270e09539",
                "reference": "ae573e45b099b1e2d332930ac626cd4270e09539",
                "shasum": ""
            },
            "require": {
                "php": ">=5.3.3"
            },
            "require-dev": {
                "symfony/config": "~2.0",
                "symfony/yaml": "~2.2"
            },
            "suggest": {
                "symfony/config": "",
                "symfony/yaml": ""
            },
            "type": "library",
            "extra": {
                "branch-alias": {
                    "dev-master": "2.5-dev"
                }
            },
            "autoload": {
                "psr-0": {
                    "Symfony\\Component\\Translation\\": ""
                }
            },
            "notification-url": "https://packagist.org/downloads/",
            "license": [
                "MIT"
            ],
            "authors": [
                {
                    "name": "Symfony Community",
                    "homepage": "http://symfony.com/contributors"
                },
                {
                    "name": "Fabien Potencier",
                    "email": "fabien@symfony.com"
                }
            ],
            "description": "Symfony Translation Component",
            "homepage": "http://symfony.com",
            "time": "2014-07-28 13:20:46"
        },
        {
            "name": "symfony/validator",
            "version": "v2.5.3",
            "target-dir": "Symfony/Component/Validator",
            "source": {
                "type": "git",
                "url": "https://github.com/symfony/Validator.git",
                "reference": "29206be1f75ad2a05b476bd9e5c655c936fa0594"
            },
            "dist": {
                "type": "zip",
                "url": "https://api.github.com/repos/symfony/Validator/zipball/29206be1f75ad2a05b476bd9e5c655c936fa0594",
                "reference": "29206be1f75ad2a05b476bd9e5c655c936fa0594",
                "shasum": ""
            },
            "require": {
                "php": ">=5.3.3",
                "symfony/translation": "~2.0"
            },
            "require-dev": {
                "doctrine/annotations": "~1.0",
                "doctrine/cache": "~1.0",
                "egulias/email-validator": "~1.0",
                "symfony/config": "~2.2",
                "symfony/expression-language": "~2.4",
                "symfony/http-foundation": "~2.1",
                "symfony/intl": "~2.3",
                "symfony/property-access": "~2.2",
                "symfony/yaml": "~2.0"
            },
            "suggest": {
                "doctrine/annotations": "For using the annotation mapping. You will also need doctrine/cache.",
                "doctrine/cache": "For using the default cached annotation reader and metadata cache.",
                "egulias/email-validator": "Strict (RFC compliant) email validation",
                "symfony/config": "",
                "symfony/expression-language": "For using the 2.4 Expression validator",
                "symfony/http-foundation": "",
                "symfony/intl": "",
                "symfony/property-access": "For using the 2.4 Validator API",
                "symfony/yaml": ""
            },
            "type": "library",
            "extra": {
                "branch-alias": {
                    "dev-master": "2.5-dev"
                }
            },
            "autoload": {
                "psr-0": {
                    "Symfony\\Component\\Validator\\": ""
                }
            },
            "notification-url": "https://packagist.org/downloads/",
            "license": [
                "MIT"
            ],
            "authors": [
                {
                    "name": "Symfony Community",
                    "homepage": "http://symfony.com/contributors"
                },
                {
                    "name": "Fabien Potencier",
                    "email": "fabien@symfony.com"
                }
            ],
            "description": "Symfony Validator Component",
            "homepage": "http://symfony.com",
            "time": "2014-08-05 15:39:31"
        },
        {
            "name": "twig/twig",
            "version": "v1.16.0",
            "source": {
                "type": "git",
                "url": "https://github.com/fabpot/Twig.git",
                "reference": "8ce37115802e257a984a82d38254884085060024"
            },
            "dist": {
                "type": "zip",
                "url": "https://api.github.com/repos/fabpot/Twig/zipball/8ce37115802e257a984a82d38254884085060024",
                "reference": "8ce37115802e257a984a82d38254884085060024",
                "shasum": ""
            },
            "require": {
                "php": ">=5.2.4"
            },
            "type": "library",
            "extra": {
                "branch-alias": {
                    "dev-master": "1.16-dev"
                }
            },
            "autoload": {
                "psr-0": {
                    "Twig_": "lib/"
                }
            },
            "notification-url": "https://packagist.org/downloads/",
            "license": [
                "BSD-3-Clause"
            ],
            "authors": [
                {
                    "name": "Fabien Potencier",
                    "email": "fabien@symfony.com",
                    "homepage": "http://fabien.potencier.org",
                    "role": "Lead Developer"
                },
                {
                    "name": "Armin Ronacher",
                    "email": "armin.ronacher@active-4.com",
                    "role": "Project Founder"
                },
                {
                    "name": "Twig Team",
                    "homepage": "https://github.com/fabpot/Twig/graphs/contributors",
                    "role": "Contributors"
                }
            ],
            "description": "Twig, the flexible, fast, and secure template language for PHP",
            "homepage": "http://twig.sensiolabs.org",
            "keywords": [
                "templating"
            ],
            "time": "2014-07-05 12:19:05"
        },
        {
            "name": "zendframework/zend-cache",
            "version": "2.1.6",
            "target-dir": "Zend/Cache",
            "source": {
                "type": "git",
                "url": "https://github.com/zendframework/Component_ZendCache.git",
                "reference": "560355160f06cdc3ef549a7eef843af3bead7e39"
            },
            "dist": {
                "type": "zip",
                "url": "https://api.github.com/repos/zendframework/Component_ZendCache/zipball/560355160f06cdc3ef549a7eef843af3bead7e39",
                "reference": "560355160f06cdc3ef549a7eef843af3bead7e39",
                "shasum": ""
            },
            "require": {
                "php": ">=5.3.3",
                "zendframework/zend-eventmanager": "self.version",
                "zendframework/zend-servicemanager": "self.version",
                "zendframework/zend-stdlib": "self.version"
            },
            "require-dev": {
                "zendframework/zend-serializer": "self.version"
            },
            "suggest": {
                "ext-apc": "APC >= 3.1.6 to use the APC storage adapter",
                "ext-dba": "DBA, to use the DBA storage adapter",
                "ext-memcached": "Memcached >= 1.0.0 to use the Memcached storage adapter",
                "ext-wincache": "WinCache, to use the WinCache storage adapter",
                "zendframework/zend-serializer": "Zend\\Serializer component",
                "zendframework/zend-session": "Zend\\Session component"
            },
            "type": "library",
            "extra": {
                "branch-alias": {
                    "dev-master": "2.2-dev",
                    "dev-develop": "2.3-dev"
                }
            },
            "autoload": {
                "psr-0": {
                    "Zend\\Cache\\": ""
                }
            },
            "notification-url": "https://packagist.org/downloads/",
            "license": [
                "BSD-3-Clause"
            ],
            "description": "provides a generic way to cache any data",
            "keywords": [
                "cache",
                "zf2"
            ],
            "time": "2014-03-03 23:00:17"
        },
        {
            "name": "zendframework/zend-config",
            "version": "2.1.6",
            "target-dir": "Zend/Config",
            "source": {
                "type": "git",
                "url": "https://github.com/zendframework/Component_ZendConfig.git",
                "reference": "a31c3980cf7ec88418a931e9cf4ba21079f47a08"
            },
            "dist": {
                "type": "zip",
                "url": "https://api.github.com/repos/zendframework/Component_ZendConfig/zipball/a31c3980cf7ec88418a931e9cf4ba21079f47a08",
                "reference": "a31c3980cf7ec88418a931e9cf4ba21079f47a08",
                "shasum": ""
            },
            "require": {
                "php": ">=5.3.3",
                "zendframework/zend-stdlib": "self.version"
            },
            "suggest": {
                "zendframework/zend-json": "Zend\\Json to use the Json reader or writer classes",
                "zendframework/zend-servicemanager": "Zend\\ServiceManager for use with the Config Factory to retrieve reader and writer instances"
            },
            "type": "library",
            "extra": {
                "branch-alias": {
                    "dev-master": "2.2-dev",
                    "dev-develop": "2.3-dev"
                }
            },
            "autoload": {
                "psr-0": {
                    "Zend\\Config\\": ""
                }
            },
            "notification-url": "https://packagist.org/downloads/",
            "license": [
                "BSD-3-Clause"
            ],
            "description": "provides a nested object property based user interface for accessing this configuration data within application code",
            "keywords": [
                "config",
                "zf2"
            ],
            "time": "2014-01-02 18:00:10"
        },
        {
            "name": "zendframework/zend-eventmanager",
            "version": "2.1.6",
            "target-dir": "Zend/EventManager",
            "source": {
                "type": "git",
                "url": "https://github.com/zendframework/Component_ZendEventManager.git",
                "reference": "89368704bb37303fba64c3ddd6bce0506aa7187c"
            },
            "dist": {
                "type": "zip",
                "url": "https://api.github.com/repos/zendframework/Component_ZendEventManager/zipball/89368704bb37303fba64c3ddd6bce0506aa7187c",
                "reference": "89368704bb37303fba64c3ddd6bce0506aa7187c",
                "shasum": ""
            },
            "require": {
                "php": ">=5.3.3",
                "zendframework/zend-stdlib": "self.version"
            },
            "type": "library",
            "extra": {
                "branch-alias": {
                    "dev-master": "2.2-dev",
                    "dev-develop": "2.3-dev"
                }
            },
            "autoload": {
                "psr-0": {
                    "Zend\\EventManager\\": ""
                }
            },
            "notification-url": "https://packagist.org/downloads/",
            "license": [
                "BSD-3-Clause"
            ],
            "keywords": [
                "eventmanager",
                "zf2"
            ],
            "time": "2014-01-04 13:00:14"
        },
        {
            "name": "zendframework/zend-filter",
            "version": "2.1.6",
            "target-dir": "Zend/Filter",
            "source": {
                "type": "git",
                "url": "https://github.com/zendframework/Component_ZendFilter.git",
                "reference": "8ceece474b29d079e86976dbd3efffe6064b3d72"
            },
            "dist": {
                "type": "zip",
                "url": "https://api.github.com/repos/zendframework/Component_ZendFilter/zipball/8ceece474b29d079e86976dbd3efffe6064b3d72",
                "reference": "8ceece474b29d079e86976dbd3efffe6064b3d72",
                "shasum": ""
            },
            "require": {
                "php": ">=5.3.3",
                "zendframework/zend-stdlib": "self.version"
            },
            "require-dev": {
                "zendframework/zend-crypt": "self.version"
            },
            "suggest": {
                "zendframework/zend-crypt": "Zend\\Crypt component",
                "zendframework/zend-i18n": "Zend\\I18n component",
                "zendframework/zend-uri": "Zend\\Uri component for UriNormalize filter",
                "zendframework/zend-validator": "Zend\\Validator component"
            },
            "type": "library",
            "extra": {
                "branch-alias": {
                    "dev-master": "2.2-dev",
                    "dev-develop": "2.3-dev"
                }
            },
            "autoload": {
                "psr-0": {
                    "Zend\\Filter\\": ""
                }
            },
            "notification-url": "https://packagist.org/downloads/",
            "license": [
                "BSD-3-Clause"
            ],
            "description": "provides a set of commonly needed data filters",
            "keywords": [
                "filter",
                "zf2"
            ],
            "time": "2014-03-03 21:00:06"
        },
        {
            "name": "zendframework/zend-i18n",
            "version": "2.1.6",
            "target-dir": "Zend/I18n",
            "source": {
                "type": "git",
                "url": "https://github.com/zendframework/Component_ZendI18n.git",
                "reference": "10f56e0869761d62699782e4dd04eb77262cc353"
            },
            "dist": {
                "type": "zip",
                "url": "https://api.github.com/repos/zendframework/Component_ZendI18n/zipball/10f56e0869761d62699782e4dd04eb77262cc353",
                "reference": "10f56e0869761d62699782e4dd04eb77262cc353",
                "shasum": ""
            },
            "require": {
                "php": ">=5.3.3",
                "zendframework/zend-stdlib": "self.version"
            },
            "suggest": {
                "ext-intl": "Required for most features of Zend\\I18n; included in default builds of PHP",
                "zendframework/zend-eventmanager": "You should install this package to use the events in the translator",
                "zendframework/zend-filter": "You should install this package to use the provided filters",
                "zendframework/zend-resources": "Translation resources",
                "zendframework/zend-validator": "You should install this package to use the provided validators",
                "zendframework/zend-view": "You should install this package to use the provided view helpers"
            },
            "type": "library",
            "extra": {
                "branch-alias": {
                    "dev-master": "2.2-dev",
                    "dev-develop": "2.3-dev"
                }
            },
            "autoload": {
                "psr-0": {
                    "Zend\\I18n\\": ""
                }
            },
            "notification-url": "https://packagist.org/downloads/",
            "license": [
                "BSD-3-Clause"
            ],
            "keywords": [
                "i18n",
                "zf2"
            ],
            "time": "2014-01-04 13:00:19"
        },
        {
            "name": "zendframework/zend-json",
            "version": "2.1.6",
            "target-dir": "Zend/Json",
            "source": {
                "type": "git",
                "url": "https://github.com/zendframework/Component_ZendJson.git",
                "reference": "dd8a8239a7c08c7449a6ea219da3e2369bd90d92"
            },
            "dist": {
                "type": "zip",
                "url": "https://api.github.com/repos/zendframework/Component_ZendJson/zipball/dd8a8239a7c08c7449a6ea219da3e2369bd90d92",
                "reference": "dd8a8239a7c08c7449a6ea219da3e2369bd90d92",
                "shasum": ""
            },
            "require": {
                "php": ">=5.3.3",
                "zendframework/zend-stdlib": "self.version"
            },
            "suggest": {
                "zendframework/zend-server": "Zend\\Server component"
            },
            "type": "library",
            "extra": {
                "branch-alias": {
                    "dev-master": "2.2-dev",
                    "dev-develop": "2.3-dev"
                }
            },
            "autoload": {
                "psr-0": {
                    "Zend\\Json\\": ""
                }
            },
            "notification-url": "https://packagist.org/downloads/",
            "license": [
                "BSD-3-Clause"
            ],
            "description": "provides convenience methods for serializing native PHP to JSON and decoding JSON to native PHP",
            "keywords": [
                "json",
                "zf2"
            ],
            "time": "2014-03-06 18:00:05"
        },
        {
            "name": "zendframework/zend-math",
            "version": "2.1.6",
            "target-dir": "Zend/Math",
            "source": {
                "type": "git",
                "url": "https://github.com/zendframework/Component_ZendMath.git",
                "reference": "b982ee2edafd4075b22372596ab2e2fdd0f6424e"
            },
            "dist": {
                "type": "zip",
                "url": "https://api.github.com/repos/zendframework/Component_ZendMath/zipball/b982ee2edafd4075b22372596ab2e2fdd0f6424e",
                "reference": "b982ee2edafd4075b22372596ab2e2fdd0f6424e",
                "shasum": ""
            },
            "require": {
                "php": ">=5.3.3"
            },
            "suggest": {
                "ext-bcmath": "If using the bcmath functionality",
                "ext-gmp": "If using the gmp functionality",
                "ircmaxell/random-lib": "Fallback random byte generator for Zend\\Math\\Rand if OpenSSL/Mcrypt extensions are unavailable",
                "zendframework/zend-servicemanager": ">= current version, if using the BigInteger::factory functionality"
            },
            "type": "library",
            "extra": {
                "branch-alias": {
                    "dev-master": "2.2-dev",
                    "dev-develop": "2.3-dev"
                }
            },
            "autoload": {
                "psr-0": {
                    "Zend\\Math\\": ""
                }
            },
            "notification-url": "https://packagist.org/downloads/",
            "license": [
                "BSD-3-Clause"
            ],
            "keywords": [
                "math",
                "zf2"
            ],
            "time": "2014-03-05 18:00:06"
        },
        {
            "name": "zendframework/zend-serializer",
            "version": "2.1.6",
            "target-dir": "Zend/Serializer",
            "source": {
                "type": "git",
                "url": "https://github.com/zendframework/Component_ZendSerializer.git",
                "reference": "d76b931d3ffa842a496c9fa319bbe285b5ddfade"
            },
            "dist": {
                "type": "zip",
                "url": "https://api.github.com/repos/zendframework/Component_ZendSerializer/zipball/d76b931d3ffa842a496c9fa319bbe285b5ddfade",
                "reference": "d76b931d3ffa842a496c9fa319bbe285b5ddfade",
                "shasum": ""
            },
            "require": {
                "php": ">=5.3.3",
                "zendframework/zend-json": "self.version",
                "zendframework/zend-math": "self.version",
                "zendframework/zend-stdlib": "self.version"
            },
            "suggest": {
                "zendframework/zend-servicemanager": "To support plugin manager support"
            },
            "type": "library",
            "extra": {
                "branch-alias": {
                    "dev-master": "2.2-dev",
                    "dev-develop": "2.3-dev"
                }
            },
            "autoload": {
                "psr-0": {
                    "Zend\\Serializer\\": ""
                }
            },
            "notification-url": "https://packagist.org/downloads/",
            "license": [
                "BSD-3-Clause"
            ],
            "description": "provides an adapter based interface to simply generate storable representation of PHP types by different facilities, and recover",
            "keywords": [
                "serializer",
                "zf2"
            ],
            "time": "2014-01-02 18:00:26"
        },
        {
            "name": "zendframework/zend-servicemanager",
            "version": "2.1.6",
            "target-dir": "Zend/ServiceManager",
            "source": {
                "type": "git",
                "url": "https://github.com/zendframework/Component_ZendServiceManager.git",
                "reference": "de182a20dfdcf978c49570514103c7477ef16e4f"
            },
            "dist": {
                "type": "zip",
                "url": "https://api.github.com/repos/zendframework/Component_ZendServiceManager/zipball/de182a20dfdcf978c49570514103c7477ef16e4f",
                "reference": "de182a20dfdcf978c49570514103c7477ef16e4f",
                "shasum": ""
            },
            "require": {
                "php": ">=5.3.3"
            },
            "suggest": {
                "zendframework/zend-di": "Zend\\Di component"
            },
            "type": "library",
            "extra": {
                "branch-alias": {
                    "dev-master": "2.2-dev",
                    "dev-develop": "2.3-dev"
                }
            },
            "autoload": {
                "psr-0": {
                    "Zend\\ServiceManager\\": ""
                }
            },
            "notification-url": "https://packagist.org/downloads/",
            "license": [
                "BSD-3-Clause"
            ],
            "keywords": [
                "servicemanager",
                "zf2"
            ],
            "time": "2014-03-03 21:00:04"
        },
        {
            "name": "zendframework/zend-stdlib",
            "version": "2.1.6",
            "target-dir": "Zend/Stdlib",
            "source": {
                "type": "git",
                "url": "https://github.com/zendframework/Component_ZendStdlib.git",
                "reference": "e646729f2274f4552b6a92e38d8e458efe08ebc5"
            },
            "dist": {
                "type": "zip",
                "url": "https://api.github.com/repos/zendframework/Component_ZendStdlib/zipball/e646729f2274f4552b6a92e38d8e458efe08ebc5",
                "reference": "e646729f2274f4552b6a92e38d8e458efe08ebc5",
                "shasum": ""
            },
            "require": {
                "php": ">=5.3.3"
            },
            "suggest": {
                "zendframework/zend-eventmanager": "To support aggregate hydrator usage",
                "zendframework/zend-servicemanager": "To support hydrator plugin manager usage"
            },
            "type": "library",
            "extra": {
                "branch-alias": {
                    "dev-master": "2.2-dev",
                    "dev-develop": "2.3-dev"
                }
            },
            "autoload": {
                "psr-0": {
                    "Zend\\Stdlib\\": ""
                }
            },
            "notification-url": "https://packagist.org/downloads/",
            "license": [
                "BSD-3-Clause"
            ],
            "keywords": [
                "stdlib",
                "zf2"
            ],
            "time": "2014-01-04 13:00:28"
        },
        {
            "name": "zetacomponents/base",
            "version": "1.8",
            "source": {
                "type": "git",
                "url": "https://github.com/zetacomponents/Base.git",
                "reference": "52ca69c1de55f3fa4f595779e5bc831da7ee176c"
            },
            "dist": {
                "type": "zip",
                "url": "https://api.github.com/repos/zetacomponents/Base/zipball/52ca69c1de55f3fa4f595779e5bc831da7ee176c",
                "reference": "52ca69c1de55f3fa4f595779e5bc831da7ee176c",
                "shasum": ""
            },
            "type": "library",
            "autoload": {
                "classmap": [
                    "src"
                ]
            },
            "notification-url": "https://packagist.org/downloads/",
            "license": [
                "apache2"
            ],
            "authors": [
                {
                    "name": "Sergey Alexeev"
                },
                {
                    "name": "Sebastian Bergmann"
                },
                {
                    "name": "Jan Borsodi"
                },
                {
                    "name": "Raymond Bosman"
                },
                {
                    "name": "Frederik Holljen"
                },
                {
                    "name": "Kore Nordmann"
                },
                {
                    "name": "Derick Rethans"
                },
                {
                    "name": "Vadym Savchuk"
                },
                {
                    "name": "Tobias Schlitt"
                },
                {
                    "name": "Alexandru Stanoi"
                }
            ],
            "description": "The Base package provides the basic infrastructure that all packages rely on. Therefore every component relies on this package.",
            "homepage": "https://github.com/zetacomponents",
            "time": "2009-12-21 12:14:16"
        },
        {
            "name": "zetacomponents/document",
            "version": "1.3.1",
            "source": {
                "type": "git",
                "url": "https://github.com/zetacomponents/Document.git",
                "reference": "688abfde573cf3fe0730f82538fbd7aa9fc95bc8"
            },
            "dist": {
                "type": "zip",
                "url": "https://api.github.com/repos/zetacomponents/Document/zipball/688abfde573cf3fe0730f82538fbd7aa9fc95bc8",
                "reference": "688abfde573cf3fe0730f82538fbd7aa9fc95bc8",
                "shasum": ""
            },
            "require": {
                "zetacomponents/base": "*"
            },
            "require-dev": {
                "zetacomponents/unit-test": "dev-master"
            },
            "type": "library",
            "autoload": {
                "classmap": [
                    "src"
                ]
            },
            "notification-url": "https://packagist.org/downloads/",
            "license": [
                "Apache-2.0"
            ],
            "authors": [
                {
                    "name": "Sebastian Bergmann"
                },
                {
                    "name": "Kore Nordmann"
                },
                {
                    "name": "Derick Rethans"
                },
                {
                    "name": "Tobias Schlitt"
                },
                {
                    "name": "Alexandru Stanoi"
                }
            ],
            "description": "The Document components provides a general conversion framework for different semantic document markup languages like XHTML, Docbook, RST and similar.",
            "homepage": "https://github.com/zetacomponents",
            "time": "2013-12-19 11:40:00"
        }
    ],
    "packages-dev": [
        {
            "name": "behat/behat",
            "version": "v2.5.3",
            "source": {
                "type": "git",
                "url": "https://github.com/Behat/Behat.git",
                "reference": "c3a105a3c0457df919879c72b63b910e63739e51"
            },
            "dist": {
                "type": "zip",
                "url": "https://api.github.com/repos/Behat/Behat/zipball/c3a105a3c0457df919879c72b63b910e63739e51",
                "reference": "c3a105a3c0457df919879c72b63b910e63739e51",
                "shasum": ""
            },
            "require": {
                "behat/gherkin": "~2.3.0",
                "php": ">=5.3.1",
                "symfony/config": "~2.0",
                "symfony/console": "~2.0",
                "symfony/dependency-injection": "~2.0",
                "symfony/event-dispatcher": "~2.0",
                "symfony/finder": "~2.0",
                "symfony/translation": "~2.0",
                "symfony/yaml": "~2.0"
            },
            "require-dev": {
                "phpunit/phpunit": "~3.7.19"
            },
            "suggest": {
                "behat/mink-extension": "for integration with Mink testing framework",
                "behat/symfony2-extension": "for integration with Symfony2 web framework",
                "behat/yii-extension": "for integration with Yii web framework"
            },
            "bin": [
                "bin/behat"
            ],
            "type": "library",
            "autoload": {
                "psr-0": {
                    "Behat\\Behat": "src/"
                }
            },
            "notification-url": "https://packagist.org/downloads/",
            "license": [
                "MIT"
            ],
            "authors": [
                {
                    "name": "Konstantin Kudryashov",
                    "email": "ever.zet@gmail.com",
                    "homepage": "http://everzet.com"
                }
            ],
            "description": "Scenario-oriented BDD framework for PHP 5.3",
            "homepage": "http://behat.org/",
            "keywords": [
                "BDD",
                "Behat",
                "Symfony2"
            ],
            "time": "2014-04-26 16:55:16"
        },
        {
            "name": "behat/gherkin",
            "version": "v2.3.5",
            "source": {
                "type": "git",
                "url": "https://github.com/Behat/Gherkin.git",
                "reference": "2b33963da5525400573560c173ab5c9c057e1852"
            },
            "dist": {
                "type": "zip",
                "url": "https://api.github.com/repos/Behat/Gherkin/zipball/2b33963da5525400573560c173ab5c9c057e1852",
                "reference": "2b33963da5525400573560c173ab5c9c057e1852",
                "shasum": ""
            },
            "require": {
                "php": ">=5.3.1",
                "symfony/finder": "~2.0"
            },
            "require-dev": {
                "symfony/config": "~2.0",
                "symfony/translation": "~2.0",
                "symfony/yaml": "~2.0"
            },
            "suggest": {
                "symfony/config": "If you want to use Config component to manage resources",
                "symfony/translation": "If you want to use Symfony2 translations adapter",
                "symfony/yaml": "If you want to parse features, represented in YAML files"
            },
            "type": "library",
            "extra": {
                "branch-alias": {
                    "dev-develop": "2.2-dev"
                }
            },
            "autoload": {
                "psr-0": {
                    "Behat\\Gherkin": "src/"
                }
            },
            "notification-url": "https://packagist.org/downloads/",
            "license": [
                "MIT"
            ],
            "authors": [
                {
                    "name": "Konstantin Kudryashov",
                    "email": "ever.zet@gmail.com",
                    "homepage": "http://everzet.com"
                }
            ],
            "description": "Gherkin DSL parser for PHP 5.3",
            "homepage": "http://behat.org/",
            "keywords": [
                "BDD",
                "Behat",
                "DSL",
                "Symfony2",
                "parser"
            ],
            "time": "2013-10-15 11:22:17"
        },
        {
            "name": "mikey179/vfsStream",
            "version": "v1.3.0",
            "source": {
                "type": "git",
                "url": "https://github.com/mikey179/vfsStream.git",
                "reference": "8571f349567e02af1b7efc0fc4e3a4a1c98e664e"
            },
            "dist": {
                "type": "zip",
                "url": "https://api.github.com/repos/mikey179/vfsStream/zipball/8571f349567e02af1b7efc0fc4e3a4a1c98e664e",
                "reference": "8571f349567e02af1b7efc0fc4e3a4a1c98e664e",
                "shasum": ""
            },
            "require": {
                "php": ">=5.3.0"
            },
            "require-dev": {
                "phpunit/phpunit": "~4.1"
            },
            "type": "library",
            "extra": {
                "branch-alias": {
                    "dev-master": "1.3.x-dev"
                }
            },
            "autoload": {
                "psr-0": {
                    "org\\bovigo\\vfs\\": "src/main/php"
                }
            },
            "notification-url": "https://packagist.org/downloads/",
            "license": [
                "BSD"
            ],
            "homepage": "http://vfs.bovigo.org/",
            "time": "2014-07-21 20:15:54"
        },
        {
            "name": "mockery/mockery",
            "version": "dev-master",
            "source": {
                "type": "git",
                "url": "https://github.com/padraic/mockery.git",
                "reference": "95a4855380dc70176c51807c678fb3bd6198529a"
            },
            "dist": {
                "type": "zip",
                "url": "https://api.github.com/repos/padraic/mockery/zipball/95a4855380dc70176c51807c678fb3bd6198529a",
                "reference": "95a4855380dc70176c51807c678fb3bd6198529a",
                "shasum": ""
            },
            "require": {
                "lib-pcre": ">=7.0",
                "php": ">=5.3.2"
            },
            "require-dev": {
                "hamcrest/hamcrest-php": "~1.1",
                "phpunit/phpunit": "~4.0",
                "satooshi/php-coveralls": "~0.7@dev"
            },
            "type": "library",
            "extra": {
                "branch-alias": {
                    "dev-master": "0.9.x-dev"
                }
            },
            "autoload": {
                "psr-0": {
                    "Mockery": "library/"
                }
            },
            "notification-url": "https://packagist.org/downloads/",
            "license": [
                "BSD-3-Clause"
            ],
            "authors": [
                {
                    "name": "Pádraic Brady",
                    "email": "padraic.brady@gmail.com",
                    "homepage": "http://blog.astrumfutura.com"
                },
                {
                    "name": "Dave Marshall",
                    "email": "dave.marshall@atstsolutions.co.uk",
                    "homepage": "http://davedevelopment.co.uk"
                }
            ],
            "description": "Mockery is a simple yet flexible PHP mock object framework for use in unit testing with PHPUnit, PHPSpec or any other testing framework. Its core goal is to offer a test double framework with a succint API capable of clearly defining all possible object operations and interactions using a human readable Domain Specific Language (DSL). Designed as a drop in alternative to PHPUnit's phpunit-mock-objects library, Mockery is easy to integrate with PHPUnit and can operate alongside phpunit-mock-objects without the World ending.",
            "homepage": "http://github.com/padraic/mockery",
            "keywords": [
                "BDD",
                "TDD",
                "library",
                "mock",
                "mock objects",
                "mockery",
                "stub",
                "test",
                "test double",
                "testing"
            ],
            "time": "2014-09-03 10:11:10"
        },
        {
            "name": "ocramius/instantiator",
            "version": "1.1.3",
            "source": {
                "type": "git",
                "url": "https://github.com/Ocramius/Instantiator.git",
                "reference": "e24a12178906ff2e7471b8aaf3a0eb789b59f881"
            },
            "dist": {
                "type": "zip",
                "url": "https://api.github.com/repos/Ocramius/Instantiator/zipball/e24a12178906ff2e7471b8aaf3a0eb789b59f881",
                "reference": "e24a12178906ff2e7471b8aaf3a0eb789b59f881",
                "shasum": ""
            },
            "require": {
                "ocramius/lazy-map": "1.0.*",
                "php": "~5.3"
            },
            "require-dev": {
                "athletic/athletic": "~0.1.8",
                "ext-pdo": "*",
                "ext-phar": "*",
                "phpunit/phpunit": "~4.0",
                "squizlabs/php_codesniffer": "2.0.*@ALPHA"
            },
            "type": "library",
            "extra": {
                "branch-alias": {
                    "dev-master": "2.0.x-dev"
                }
            },
            "autoload": {
                "psr-0": {
                    "Instantiator\\": "src"
                }
            },
            "notification-url": "https://packagist.org/downloads/",
            "license": [
                "MIT"
            ],
            "authors": [
                {
                    "name": "Marco Pivetta",
                    "email": "ocramius@gmail.com",
                    "homepage": "http://ocramius.github.com/"
                }
            ],
            "description": "A small, lightweight utility to instantiate objects in PHP without invoking their constructors",
            "homepage": "https://github.com/Ocramius/Instantiator",
            "keywords": [
                "constructor",
                "instantiate"
            ],
            "time": "2014-08-25 14:48:16"
        },
        {
            "name": "ocramius/lazy-map",
            "version": "1.0.0",
            "source": {
                "type": "git",
                "url": "https://github.com/Ocramius/LazyMap.git",
                "reference": "7fe3d347f5e618bcea7d39345ff83f3651d8b752"
            },
            "dist": {
                "type": "zip",
                "url": "https://api.github.com/repos/Ocramius/LazyMap/zipball/7fe3d347f5e618bcea7d39345ff83f3651d8b752",
                "reference": "7fe3d347f5e618bcea7d39345ff83f3651d8b752",
                "shasum": ""
            },
            "require": {
                "php": ">=5.3.3"
            },
            "require-dev": {
                "athletic/athletic": "~0.1.6",
                "phpmd/phpmd": "1.5.*",
                "phpunit/phpunit": ">=3.7",
                "satooshi/php-coveralls": "~0.6",
                "squizlabs/php_codesniffer": "1.4.*"
            },
            "type": "library",
            "extra": {
                "branch-alias": {
                    "dev-master": "1.0.x-dev"
                }
            },
            "autoload": {
                "psr-0": {
                    "LazyMap\\": "src"
                }
            },
            "notification-url": "https://packagist.org/downloads/",
            "license": [
                "MIT"
            ],
            "authors": [
                {
                    "name": "Marco Pivetta",
                    "email": "ocramius@gmail.com",
                    "homepage": "http://ocramius.github.com/",
                    "role": "Developer"
                }
            ],
            "description": "A library that provides lazy instantiation logic for a map of objects",
            "homepage": "https://github.com/Ocramius/LazyMap",
            "keywords": [
                "lazy",
                "lazy instantiation",
                "lazy loading",
                "map",
                "service location"
            ],
            "time": "2013-11-09 22:30:54"
        },
        {
            "name": "phpunit/php-code-coverage",
            "version": "2.0.11",
            "source": {
                "type": "git",
                "url": "https://github.com/sebastianbergmann/php-code-coverage.git",
                "reference": "53603b3c995f5aab6b59c8e08c3a663d2cc810b7"
            },
            "dist": {
                "type": "zip",
                "url": "https://api.github.com/repos/sebastianbergmann/php-code-coverage/zipball/53603b3c995f5aab6b59c8e08c3a663d2cc810b7",
                "reference": "53603b3c995f5aab6b59c8e08c3a663d2cc810b7",
                "shasum": ""
            },
            "require": {
                "php": ">=5.3.3",
                "phpunit/php-file-iterator": "~1.3",
                "phpunit/php-text-template": "~1.2",
                "phpunit/php-token-stream": "~1.3",
                "sebastian/environment": "~1.0",
                "sebastian/version": "~1.0"
            },
            "require-dev": {
                "ext-xdebug": ">=2.1.4",
                "phpunit/phpunit": "~4.1"
            },
            "suggest": {
                "ext-dom": "*",
                "ext-xdebug": ">=2.2.1",
                "ext-xmlwriter": "*"
            },
            "type": "library",
            "extra": {
                "branch-alias": {
                    "dev-master": "2.0.x-dev"
                }
            },
            "autoload": {
                "classmap": [
                    "src/"
                ]
            },
            "notification-url": "https://packagist.org/downloads/",
            "include-path": [
                ""
            ],
            "license": [
                "BSD-3-Clause"
            ],
            "authors": [
                {
                    "name": "Sebastian Bergmann",
                    "email": "sb@sebastian-bergmann.de",
                    "role": "lead"
                }
            ],
            "description": "Library that provides collection, processing, and rendering functionality for PHP code coverage information.",
            "homepage": "https://github.com/sebastianbergmann/php-code-coverage",
            "keywords": [
                "coverage",
                "testing",
                "xunit"
            ],
            "time": "2014-08-31 06:33:04"
        },
        {
            "name": "phpunit/php-file-iterator",
            "version": "1.3.4",
            "source": {
                "type": "git",
                "url": "https://github.com/sebastianbergmann/php-file-iterator.git",
                "reference": "acd690379117b042d1c8af1fafd61bde001bf6bb"
            },
            "dist": {
                "type": "zip",
                "url": "https://api.github.com/repos/sebastianbergmann/php-file-iterator/zipball/acd690379117b042d1c8af1fafd61bde001bf6bb",
                "reference": "acd690379117b042d1c8af1fafd61bde001bf6bb",
                "shasum": ""
            },
            "require": {
                "php": ">=5.3.3"
            },
            "type": "library",
            "autoload": {
                "classmap": [
                    "File/"
                ]
            },
            "notification-url": "https://packagist.org/downloads/",
            "include-path": [
                ""
            ],
            "license": [
                "BSD-3-Clause"
            ],
            "authors": [
                {
                    "name": "Sebastian Bergmann",
                    "email": "sb@sebastian-bergmann.de",
                    "role": "lead"
                }
            ],
            "description": "FilterIterator implementation that filters files based on a list of suffixes.",
            "homepage": "https://github.com/sebastianbergmann/php-file-iterator/",
            "keywords": [
                "filesystem",
                "iterator"
            ],
            "time": "2013-10-10 15:34:57"
        },
        {
            "name": "phpunit/php-text-template",
            "version": "1.2.0",
            "source": {
                "type": "git",
                "url": "https://github.com/sebastianbergmann/php-text-template.git",
                "reference": "206dfefc0ffe9cebf65c413e3d0e809c82fbf00a"
            },
            "dist": {
                "type": "zip",
                "url": "https://api.github.com/repos/sebastianbergmann/php-text-template/zipball/206dfefc0ffe9cebf65c413e3d0e809c82fbf00a",
                "reference": "206dfefc0ffe9cebf65c413e3d0e809c82fbf00a",
                "shasum": ""
            },
            "require": {
                "php": ">=5.3.3"
            },
            "type": "library",
            "autoload": {
                "classmap": [
                    "Text/"
                ]
            },
            "notification-url": "https://packagist.org/downloads/",
            "include-path": [
                ""
            ],
            "license": [
                "BSD-3-Clause"
            ],
            "authors": [
                {
                    "name": "Sebastian Bergmann",
                    "email": "sb@sebastian-bergmann.de",
                    "role": "lead"
                }
            ],
            "description": "Simple template engine.",
            "homepage": "https://github.com/sebastianbergmann/php-text-template/",
            "keywords": [
                "template"
            ],
            "time": "2014-01-30 17:20:04"
        },
        {
            "name": "phpunit/php-timer",
            "version": "1.0.5",
            "source": {
                "type": "git",
                "url": "https://github.com/sebastianbergmann/php-timer.git",
                "reference": "19689d4354b295ee3d8c54b4f42c3efb69cbc17c"
            },
            "dist": {
                "type": "zip",
                "url": "https://api.github.com/repos/sebastianbergmann/php-timer/zipball/19689d4354b295ee3d8c54b4f42c3efb69cbc17c",
                "reference": "19689d4354b295ee3d8c54b4f42c3efb69cbc17c",
                "shasum": ""
            },
            "require": {
                "php": ">=5.3.3"
            },
            "type": "library",
            "autoload": {
                "classmap": [
                    "PHP/"
                ]
            },
            "notification-url": "https://packagist.org/downloads/",
            "include-path": [
                ""
            ],
            "license": [
                "BSD-3-Clause"
            ],
            "authors": [
                {
                    "name": "Sebastian Bergmann",
                    "email": "sb@sebastian-bergmann.de",
                    "role": "lead"
                }
            ],
            "description": "Utility class for timing",
            "homepage": "https://github.com/sebastianbergmann/php-timer/",
            "keywords": [
                "timer"
            ],
            "time": "2013-08-02 07:42:54"
        },
        {
            "name": "phpunit/php-token-stream",
            "version": "1.3.0",
            "source": {
                "type": "git",
                "url": "https://github.com/sebastianbergmann/php-token-stream.git",
                "reference": "f8d5d08c56de5cfd592b3340424a81733259a876"
            },
            "dist": {
                "type": "zip",
                "url": "https://api.github.com/repos/sebastianbergmann/php-token-stream/zipball/f8d5d08c56de5cfd592b3340424a81733259a876",
                "reference": "f8d5d08c56de5cfd592b3340424a81733259a876",
                "shasum": ""
            },
            "require": {
                "ext-tokenizer": "*",
                "php": ">=5.3.3"
            },
            "require-dev": {
                "phpunit/phpunit": "~4.2"
            },
            "type": "library",
            "extra": {
                "branch-alias": {
                    "dev-master": "1.3-dev"
                }
            },
            "autoload": {
                "classmap": [
                    "src/"
                ]
            },
            "notification-url": "https://packagist.org/downloads/",
            "license": [
                "BSD-3-Clause"
            ],
            "authors": [
                {
                    "name": "Sebastian Bergmann",
                    "email": "sebastian@phpunit.de"
                }
            ],
            "description": "Wrapper around PHP's tokenizer extension.",
            "homepage": "https://github.com/sebastianbergmann/php-token-stream/",
            "keywords": [
                "tokenizer"
            ],
            "time": "2014-08-31 06:12:13"
        },
        {
            "name": "phpunit/phpunit",
            "version": "4.2.4",
            "source": {
                "type": "git",
                "url": "https://github.com/sebastianbergmann/phpunit.git",
                "reference": "f0c2d374ad06ec1e56c721f4ed87c59ff35f440e"
            },
            "dist": {
                "type": "zip",
                "url": "https://api.github.com/repos/sebastianbergmann/phpunit/zipball/f0c2d374ad06ec1e56c721f4ed87c59ff35f440e",
                "reference": "f0c2d374ad06ec1e56c721f4ed87c59ff35f440e",
                "shasum": ""
            },
            "require": {
                "ext-dom": "*",
                "ext-json": "*",
                "ext-pcre": "*",
                "ext-reflection": "*",
                "ext-spl": "*",
                "php": ">=5.3.3",
                "phpunit/php-code-coverage": "~2.0",
                "phpunit/php-file-iterator": "~1.3.1",
                "phpunit/php-text-template": "~1.2",
                "phpunit/php-timer": "~1.0.2",
                "phpunit/phpunit-mock-objects": "~2.2",
                "sebastian/comparator": "~1.0",
                "sebastian/diff": "~1.1",
                "sebastian/environment": "~1.0",
                "sebastian/exporter": "~1.0",
                "sebastian/version": "~1.0",
                "symfony/yaml": "~2.0"
            },
            "suggest": {
                "phpunit/php-invoker": "~1.1"
            },
            "bin": [
                "phpunit"
            ],
            "type": "library",
            "extra": {
                "branch-alias": {
                    "dev-master": "4.2.x-dev"
                }
            },
            "autoload": {
                "classmap": [
                    "src/"
                ]
            },
            "notification-url": "https://packagist.org/downloads/",
            "include-path": [
                "",
                "../../symfony/yaml/"
            ],
            "license": [
                "BSD-3-Clause"
            ],
            "authors": [
                {
                    "name": "Sebastian Bergmann",
                    "email": "sebastian@phpunit.de",
                    "role": "lead"
                }
            ],
            "description": "The PHP Unit Testing framework.",
            "homepage": "http://www.phpunit.de/",
            "keywords": [
                "phpunit",
                "testing",
                "xunit"
            ],
            "time": "2014-08-31 06:46:49"
        },
        {
            "name": "phpunit/phpunit-mock-objects",
            "version": "2.2.0",
            "source": {
                "type": "git",
                "url": "https://github.com/sebastianbergmann/phpunit-mock-objects.git",
                "reference": "42e589e08bc86e3e9bdf20d385e948347788505b"
            },
            "dist": {
                "type": "zip",
                "url": "https://api.github.com/repos/sebastianbergmann/phpunit-mock-objects/zipball/42e589e08bc86e3e9bdf20d385e948347788505b",
                "reference": "42e589e08bc86e3e9bdf20d385e948347788505b",
                "shasum": ""
            },
            "require": {
                "ocramius/instantiator": "~1.0",
                "php": ">=5.3.3",
                "phpunit/php-text-template": "~1.2"
            },
            "require-dev": {
                "phpunit/phpunit": "4.2.*@dev"
            },
            "suggest": {
                "ext-soap": "*"
            },
            "type": "library",
            "extra": {
                "branch-alias": {
                    "dev-master": "2.2.x-dev"
                }
            },
            "autoload": {
                "classmap": [
                    "src/"
                ]
            },
            "notification-url": "https://packagist.org/downloads/",
            "include-path": [
                ""
            ],
            "license": [
                "BSD-3-Clause"
            ],
            "authors": [
                {
                    "name": "Sebastian Bergmann",
                    "email": "sb@sebastian-bergmann.de",
                    "role": "lead"
                }
            ],
            "description": "Mock Object library for PHPUnit",
            "homepage": "https://github.com/sebastianbergmann/phpunit-mock-objects/",
            "keywords": [
                "mock",
                "xunit"
            ],
            "time": "2014-08-02 13:50:58"
        },
        {
            "name": "sebastian/comparator",
            "version": "1.0.0",
            "source": {
                "type": "git",
                "url": "https://github.com/sebastianbergmann/comparator.git",
                "reference": "f7069ee51fa9fb6c038e16a9d0e3439f5449dcf2"
            },
            "dist": {
                "type": "zip",
                "url": "https://api.github.com/repos/sebastianbergmann/comparator/zipball/f7069ee51fa9fb6c038e16a9d0e3439f5449dcf2",
                "reference": "f7069ee51fa9fb6c038e16a9d0e3439f5449dcf2",
                "shasum": ""
            },
            "require": {
                "php": ">=5.3.3",
                "sebastian/diff": "~1.1",
                "sebastian/exporter": "~1.0"
            },
            "require-dev": {
                "phpunit/phpunit": "~4.1"
            },
            "type": "library",
            "extra": {
                "branch-alias": {
                    "dev-master": "1.0.x-dev"
                }
            },
            "autoload": {
                "classmap": [
                    "src/"
                ]
            },
            "notification-url": "https://packagist.org/downloads/",
            "license": [
                "BSD-3-Clause"
            ],
            "authors": [
                {
                    "name": "Sebastian Bergmann",
                    "email": "sebastian@phpunit.de",
                    "role": "lead"
                },
                {
                    "name": "Jeff Welch",
                    "email": "whatthejeff@gmail.com"
                },
                {
                    "name": "Volker Dusch",
                    "email": "github@wallbash.com"
                },
                {
                    "name": "Bernhard Schussek",
                    "email": "bschussek@2bepublished.at"
                }
            ],
            "description": "Provides the functionality to compare PHP values for equality",
            "homepage": "http://www.github.com/sebastianbergmann/comparator",
            "keywords": [
                "comparator",
                "compare",
                "equality"
            ],
            "time": "2014-05-02 07:05:58"
        },
        {
            "name": "sebastian/diff",
            "version": "1.1.0",
            "source": {
                "type": "git",
                "url": "https://github.com/sebastianbergmann/diff.git",
                "reference": "1e091702a5a38e6b4c1ba9ca816e3dd343df2e2d"
            },
            "dist": {
                "type": "zip",
                "url": "https://api.github.com/repos/sebastianbergmann/diff/zipball/1e091702a5a38e6b4c1ba9ca816e3dd343df2e2d",
                "reference": "1e091702a5a38e6b4c1ba9ca816e3dd343df2e2d",
                "shasum": ""
            },
            "require": {
                "php": ">=5.3.3"
            },
            "type": "library",
            "extra": {
                "branch-alias": {
                    "dev-master": "1.1-dev"
                }
            },
            "autoload": {
                "classmap": [
                    "src/"
                ]
            },
            "notification-url": "https://packagist.org/downloads/",
            "license": [
                "BSD-3-Clause"
            ],
            "authors": [
                {
                    "name": "Sebastian Bergmann",
                    "email": "sebastian@phpunit.de",
                    "role": "lead"
                },
                {
                    "name": "Kore Nordmann",
                    "email": "mail@kore-nordmann.de"
                }
            ],
            "description": "Diff implementation",
            "homepage": "http://www.github.com/sebastianbergmann/diff",
            "keywords": [
                "diff"
            ],
            "time": "2013-08-03 16:46:33"
        },
        {
            "name": "sebastian/environment",
            "version": "1.0.0",
            "source": {
                "type": "git",
                "url": "https://github.com/sebastianbergmann/environment.git",
                "reference": "79517609ec01139cd7e9fded0dd7ce08c952ef6a"
            },
            "dist": {
                "type": "zip",
                "url": "https://api.github.com/repos/sebastianbergmann/environment/zipball/79517609ec01139cd7e9fded0dd7ce08c952ef6a",
                "reference": "79517609ec01139cd7e9fded0dd7ce08c952ef6a",
                "shasum": ""
            },
            "require": {
                "php": ">=5.3.3"
            },
            "require-dev": {
                "phpunit/phpunit": "4.0.*@dev"
            },
            "type": "library",
            "extra": {
                "branch-alias": {
                    "dev-master": "1.0.x-dev"
                }
            },
            "autoload": {
                "classmap": [
                    "src/"
                ]
            },
            "notification-url": "https://packagist.org/downloads/",
            "license": [
                "BSD-3-Clause"
            ],
            "authors": [
                {
                    "name": "Sebastian Bergmann",
                    "email": "sebastian@phpunit.de",
                    "role": "lead"
                }
            ],
            "description": "Provides functionality to handle HHVM/PHP environments",
            "homepage": "http://www.github.com/sebastianbergmann/environment",
            "keywords": [
                "Xdebug",
                "environment",
                "hhvm"
            ],
            "time": "2014-02-18 16:17:19"
        },
        {
            "name": "sebastian/exporter",
            "version": "1.0.1",
            "source": {
                "type": "git",
                "url": "https://github.com/sebastianbergmann/exporter.git",
                "reference": "1f9a98e6f5dfe0524cb8c6166f7c82f3e9ae1529"
            },
            "dist": {
                "type": "zip",
                "url": "https://api.github.com/repos/sebastianbergmann/exporter/zipball/1f9a98e6f5dfe0524cb8c6166f7c82f3e9ae1529",
                "reference": "1f9a98e6f5dfe0524cb8c6166f7c82f3e9ae1529",
                "shasum": ""
            },
            "require": {
                "php": ">=5.3.3"
            },
            "require-dev": {
                "phpunit/phpunit": "4.0.*@dev"
            },
            "type": "library",
            "extra": {
                "branch-alias": {
                    "dev-master": "1.0.x-dev"
                }
            },
            "autoload": {
                "classmap": [
                    "src/"
                ]
            },
            "notification-url": "https://packagist.org/downloads/",
            "license": [
                "BSD-3-Clause"
            ],
            "authors": [
                {
                    "name": "Sebastian Bergmann",
                    "email": "sebastian@phpunit.de",
                    "role": "lead"
                },
                {
                    "name": "Jeff Welch",
                    "email": "whatthejeff@gmail.com"
                },
                {
                    "name": "Volker Dusch",
                    "email": "github@wallbash.com"
                },
                {
                    "name": "Adam Harvey",
                    "email": "aharvey@php.net",
                    "role": "Lead"
                },
                {
                    "name": "Bernhard Schussek",
                    "email": "bschussek@2bepublished.at"
                }
            ],
            "description": "Provides the functionality to export PHP variables for visualization",
            "homepage": "http://www.github.com/sebastianbergmann/exporter",
            "keywords": [
                "export",
                "exporter"
            ],
            "time": "2014-02-16 08:26:31"
        },
        {
            "name": "sebastian/version",
            "version": "1.0.3",
            "source": {
                "type": "git",
                "url": "https://github.com/sebastianbergmann/version.git",
                "reference": "b6e1f0cf6b9e1ec409a0d3e2f2a5fb0998e36b43"
            },
            "dist": {
                "type": "zip",
                "url": "https://api.github.com/repos/sebastianbergmann/version/zipball/b6e1f0cf6b9e1ec409a0d3e2f2a5fb0998e36b43",
                "reference": "b6e1f0cf6b9e1ec409a0d3e2f2a5fb0998e36b43",
                "shasum": ""
            },
            "type": "library",
            "autoload": {
                "classmap": [
                    "src/"
                ]
            },
            "notification-url": "https://packagist.org/downloads/",
            "license": [
                "BSD-3-Clause"
            ],
            "authors": [
                {
                    "name": "Sebastian Bergmann",
                    "email": "sebastian@phpunit.de",
                    "role": "lead"
                }
            ],
            "description": "Library that helps with managing the version number of Git-hosted PHP projects",
            "homepage": "https://github.com/sebastianbergmann/version",
            "time": "2014-03-07 15:35:33"
        },
        {
            "name": "squizlabs/php_codesniffer",
            "version": "1.5.4",
            "source": {
                "type": "git",
                "url": "https://github.com/squizlabs/PHP_CodeSniffer.git",
                "reference": "4097e2c106e4a32bc234ae880e5585a19137e435"
            },
            "dist": {
                "type": "zip",
                "url": "https://api.github.com/repos/squizlabs/PHP_CodeSniffer/zipball/4097e2c106e4a32bc234ae880e5585a19137e435",
                "reference": "4097e2c106e4a32bc234ae880e5585a19137e435",
                "shasum": ""
            },
            "require": {
                "ext-tokenizer": "*",
                "php": ">=5.1.2"
            },
            "suggest": {
                "phpunit/php-timer": "dev-master"
            },
            "bin": [
                "scripts/phpcs"
            ],
            "type": "library",
            "extra": {
                "branch-alias": {
                    "dev-phpcs-fixer": "2.0.x-dev"
                }
            },
            "autoload": {
                "classmap": [
                    "CodeSniffer.php",
                    "CodeSniffer/CLI.php",
                    "CodeSniffer/Exception.php",
                    "CodeSniffer/File.php",
                    "CodeSniffer/Report.php",
                    "CodeSniffer/Reporting.php",
                    "CodeSniffer/Sniff.php",
                    "CodeSniffer/Tokens.php",
                    "CodeSniffer/Reports/",
                    "CodeSniffer/CommentParser/",
                    "CodeSniffer/Tokenizers/",
                    "CodeSniffer/DocGenerators/",
                    "CodeSniffer/Standards/AbstractPatternSniff.php",
                    "CodeSniffer/Standards/AbstractScopeSniff.php",
                    "CodeSniffer/Standards/AbstractVariableSniff.php",
                    "CodeSniffer/Standards/IncorrectPatternException.php",
                    "CodeSniffer/Standards/Generic/Sniffs/",
                    "CodeSniffer/Standards/MySource/Sniffs/",
                    "CodeSniffer/Standards/PEAR/Sniffs/",
                    "CodeSniffer/Standards/PSR1/Sniffs/",
                    "CodeSniffer/Standards/PSR2/Sniffs/",
                    "CodeSniffer/Standards/Squiz/Sniffs/",
                    "CodeSniffer/Standards/Zend/Sniffs/"
                ]
            },
            "notification-url": "https://packagist.org/downloads/",
            "license": [
                "BSD-3-Clause"
            ],
            "authors": [
                {
                    "name": "Greg Sherwood",
                    "role": "lead"
                }
            ],
            "description": "PHP_CodeSniffer tokenises PHP, JavaScript and CSS files and detects violations of a defined set of coding standards.",
            "homepage": "http://www.squizlabs.com/php-codesniffer",
            "keywords": [
                "phpcs",
                "standards"
            ],
            "time": "2014-08-05 23:54:05"
        },
        {
            "name": "symfony/dependency-injection",
            "version": "v2.5.3",
            "target-dir": "Symfony/Component/DependencyInjection",
            "source": {
                "type": "git",
                "url": "https://github.com/symfony/DependencyInjection.git",
                "reference": "54529fdc797a88c030441773adadcc759bb102c2"
            },
            "dist": {
                "type": "zip",
                "url": "https://api.github.com/repos/symfony/DependencyInjection/zipball/54529fdc797a88c030441773adadcc759bb102c2",
                "reference": "54529fdc797a88c030441773adadcc759bb102c2",
                "shasum": ""
            },
            "require": {
                "php": ">=5.3.3"
            },
            "require-dev": {
                "symfony/config": "~2.2",
                "symfony/expression-language": "~2.4",
                "symfony/yaml": "~2.0"
            },
            "suggest": {
                "symfony/config": "",
                "symfony/proxy-manager-bridge": "Generate service proxies to lazy load them",
                "symfony/yaml": ""
            },
            "type": "library",
            "extra": {
                "branch-alias": {
                    "dev-master": "2.5-dev"
                }
            },
            "autoload": {
                "psr-0": {
                    "Symfony\\Component\\DependencyInjection\\": ""
                }
            },
            "notification-url": "https://packagist.org/downloads/",
            "license": [
                "MIT"
            ],
            "authors": [
                {
                    "name": "Symfony Community",
                    "homepage": "http://symfony.com/contributors"
                },
                {
                    "name": "Fabien Potencier",
                    "email": "fabien@symfony.com"
                }
            ],
            "description": "Symfony DependencyInjection Component",
            "homepage": "http://symfony.com",
            "time": "2014-08-06 06:44:37"
        },
        {
            "name": "symfony/expression-language",
            "version": "v2.5.3",
            "target-dir": "Symfony/Component/ExpressionLanguage",
            "source": {
                "type": "git",
                "url": "https://github.com/symfony/expression-language.git",
                "reference": "17d89d81c425ad50676965a53b2e2113601b85cf"
            },
            "dist": {
                "type": "zip",
                "url": "https://api.github.com/repos/symfony/expression-language/zipball/17d89d81c425ad50676965a53b2e2113601b85cf",
                "reference": "17d89d81c425ad50676965a53b2e2113601b85cf",
                "shasum": ""
            },
            "require": {
                "php": ">=5.3.3"
            },
            "type": "library",
            "extra": {
                "branch-alias": {
                    "dev-master": "2.5-dev"
                }
            },
            "autoload": {
                "psr-0": {
                    "Symfony\\Component\\ExpressionLanguage\\": ""
                }
            },
            "notification-url": "https://packagist.org/downloads/",
            "license": [
                "MIT"
            ],
            "authors": [
                {
                    "name": "Symfony Community",
                    "homepage": "http://symfony.com/contributors"
                },
                {
                    "name": "Fabien Potencier",
                    "email": "fabien@symfony.com"
                }
            ],
            "description": "Symfony ExpressionLanguage Component",
            "homepage": "http://symfony.com",
            "time": "2014-07-24 17:01:56"
        },
        {
            "name": "symfony/yaml",
            "version": "v2.5.3",
            "target-dir": "Symfony/Component/Yaml",
            "source": {
                "type": "git",
                "url": "https://github.com/symfony/Yaml.git",
                "reference": "5a75366ae9ca8b4792cd0083e4ca4dff9fe96f1f"
            },
            "dist": {
                "type": "zip",
                "url": "https://api.github.com/repos/symfony/Yaml/zipball/5a75366ae9ca8b4792cd0083e4ca4dff9fe96f1f",
                "reference": "5a75366ae9ca8b4792cd0083e4ca4dff9fe96f1f",
                "shasum": ""
            },
            "require": {
                "php": ">=5.3.3"
            },
            "type": "library",
            "extra": {
                "branch-alias": {
                    "dev-master": "2.5-dev"
                }
            },
            "autoload": {
                "psr-0": {
                    "Symfony\\Component\\Yaml\\": ""
                }
            },
            "notification-url": "https://packagist.org/downloads/",
            "license": [
                "MIT"
            ],
            "authors": [
                {
                    "name": "Symfony Community",
                    "homepage": "http://symfony.com/contributors"
                },
                {
                    "name": "Fabien Potencier",
                    "email": "fabien@symfony.com"
                }
            ],
            "description": "Symfony Yaml Component",
            "homepage": "http://symfony.com",
            "time": "2014-08-05 09:00:40"
        }
    ],
    "aliases": [],
    "minimum-stability": "stable",
    "stability-flags": {
        "mockery/mockery": 20
    },
    "prefer-stable": false,
    "platform": {
        "php": ">=5.3.3"
    },
    "platform-dev": []
}<|MERGE_RESOLUTION|>--- conflicted
+++ resolved
@@ -4,11 +4,7 @@
         "Read more about it at http://getcomposer.org/doc/01-basic-usage.md#composer-lock-the-lock-file",
         "This file is @generated automatically"
     ],
-<<<<<<< HEAD
-    "hash": "ac1802917560139caabe6c73ba8304b5",
-=======
     "hash": "edc6d187a4a8eac761fdadfe6868bf34",
->>>>>>> aea78f83
     "packages": [
         {
             "name": "cilex/cilex",
@@ -491,8 +487,6 @@
             "time": "2014-03-18 08:39:00"
         },
         {
-<<<<<<< HEAD
-=======
             "name": "knplabs/knp-menu",
             "version": "v1.1.2",
             "source": {
@@ -557,7 +551,6 @@
             "time": "2012-06-10 16:20:40"
         },
         {
->>>>>>> aea78f83
             "name": "monolog/monolog",
             "version": "1.10.0",
             "source": {
@@ -2685,12 +2678,12 @@
             "source": {
                 "type": "git",
                 "url": "https://github.com/padraic/mockery.git",
-                "reference": "95a4855380dc70176c51807c678fb3bd6198529a"
-            },
-            "dist": {
-                "type": "zip",
-                "url": "https://api.github.com/repos/padraic/mockery/zipball/95a4855380dc70176c51807c678fb3bd6198529a",
-                "reference": "95a4855380dc70176c51807c678fb3bd6198529a",
+                "reference": "deb75302acd737e1efa4a975fbe8257798c9ddb0"
+            },
+            "dist": {
+                "type": "zip",
+                "url": "https://api.github.com/repos/padraic/mockery/zipball/deb75302acd737e1efa4a975fbe8257798c9ddb0",
+                "reference": "deb75302acd737e1efa4a975fbe8257798c9ddb0",
                 "shasum": ""
             },
             "require": {
@@ -2743,7 +2736,7 @@
                 "test double",
                 "testing"
             ],
-            "time": "2014-09-03 10:11:10"
+            "time": "2014-08-28 11:39:03"
         },
         {
             "name": "ocramius/instantiator",
