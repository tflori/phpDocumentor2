<?php
/**
 * phpDocumentor
 *
 * PHP Version 5.3
 *
 * @copyright 2010-2014 Mike van Riel / Naenius (http://www.naenius.com)
 * @license   http://www.opensource.org/licenses/mit-license.php MIT
 * @link      http://phpdoc.org
 */

namespace phpDocumentor\Descriptor\Builder\Reflector\Tags;

use phpDocumentor\Descriptor\ArgumentDescriptor;
use phpDocumentor\Descriptor\Builder\Reflector\AssemblerAbstract;
use phpDocumentor\Descriptor\Tag\MethodDescriptor;
use phpDocumentor\Descriptor\Tag\ReturnDescriptor;
use phpDocumentor\Reflection\DocBlock\Tag\MethodTag;
use phpDocumentor\Reflection\DocBlock\Type\Collection;

class MethodAssembler extends AssemblerAbstract
{
    /**
     * Creates a new Descriptor from the given Reflector.
     *
     * @param MethodTag $data
     *
     * @return MethodDescriptor
     */
    public function create($data)
    {
        $descriptor = new MethodDescriptor($data->getName());
        $descriptor->setDescription($data->getDescription());
        $descriptor->setMethodName($data->getMethodName());

        $response = new ReturnDescriptor('return');
        $response->setTypes($this->builder->buildDescriptor(new Collection($data->getTypes())));
        $descriptor->setResponse($response);

        foreach ($data->getArguments() as $argument) {
<<<<<<< HEAD
            if (count($argument) > 1) {
                list($argumentType, $argumentName) = $argument;
            } else {
                $argumentName = current($argument);
                $argumentType = 'mixed';
            }

            $argumentDescriptor = new ArgumentDescriptor();
            $argumentDescriptor->setTypes($this->builder->buildDescriptor(new Collection($argumentType)));
            $argumentDescriptor->setName($argumentName);
            $descriptor->getArguments()->set($argumentName, $argumentDescriptor);
=======
            $argumentDescriptor = $this->createArgumentDescriptorForMagicMethod($argument);
            $descriptor->getArguments()->set($argumentDescriptor->getName(), $argumentDescriptor);
>>>>>>> f22de9b7
        }

        return $descriptor;
    }

    /**
     * Construct an argument descriptor given the array representing an argument with a Method Tag in the Reflection
     * component.
     *
     * @param string[] $argument
     *
     * @return ArgumentDescriptor
     */
    private function createArgumentDescriptorForMagicMethod($argument)
    {
        $argumentType = null;
        $argumentName = null;
        $argumentDefault = false; // false means we have not encountered the '=' yet.
        foreach ($argument as $part) {
            $part = trim($part);
            if (!$part) {
                continue;
            }

            if (!$argumentType && $part[0] != '$') {
                $argumentType = $part;
            } elseif (!$argumentName) {
                $argumentName = $part;
            } elseif ($argumentName && !$argumentType) {
                $argumentType = $part;
            } elseif ($part == '=') {
                $argumentDefault = null;
            } elseif ($argumentDefault === null) {
                $argumentDefault = $part;
            }
        }

        // if no name is set but a type is then the input is malformed and we correct for it
        if ($argumentType && !$argumentName) {
            $argumentName = $argumentType;
            $argumentType = null;
        }

        // if there is no type then we assume it is 'mixed'
        if (!$argumentType) {
            $argumentType = 'mixed';
        }

        $argumentDescriptor = new ArgumentDescriptor();
        $argumentDescriptor->setTypes(array($argumentType));
        $argumentDescriptor->setName($argumentName[0] == '$' ? $argumentName : '$' . $argumentName);
        $argumentDescriptor->setDefault($argumentDefault);
        return $argumentDescriptor;
    }
}<|MERGE_RESOLUTION|>--- conflicted
+++ resolved
@@ -38,22 +38,8 @@
         $descriptor->setResponse($response);
 
         foreach ($data->getArguments() as $argument) {
-<<<<<<< HEAD
-            if (count($argument) > 1) {
-                list($argumentType, $argumentName) = $argument;
-            } else {
-                $argumentName = current($argument);
-                $argumentType = 'mixed';
-            }
-
-            $argumentDescriptor = new ArgumentDescriptor();
-            $argumentDescriptor->setTypes($this->builder->buildDescriptor(new Collection($argumentType)));
-            $argumentDescriptor->setName($argumentName);
-            $descriptor->getArguments()->set($argumentName, $argumentDescriptor);
-=======
             $argumentDescriptor = $this->createArgumentDescriptorForMagicMethod($argument);
             $descriptor->getArguments()->set($argumentDescriptor->getName(), $argumentDescriptor);
->>>>>>> f22de9b7
         }
 
         return $descriptor;
@@ -103,7 +89,7 @@
         }
 
         $argumentDescriptor = new ArgumentDescriptor();
-        $argumentDescriptor->setTypes(array($argumentType));
+        $argumentDescriptor->setTypes($this->builder->buildDescriptor(new Collection($argumentType)));
         $argumentDescriptor->setName($argumentName[0] == '$' ? $argumentName : '$' . $argumentName);
         $argumentDescriptor->setDefault($argumentDefault);
         return $argumentDescriptor;
