<?php
/**
 * phpDocumentor
 *
 * PHP Version 5
 *
 * @category  phpDocumentor
 * @package   Core
 * @author    Mike van Riel <mike.vanriel@naenius.com>
 * @copyright 2010-2011 Mike van Riel / Naenius (http://www.naenius.com)
 * @license   http://www.opensource.org/licenses/mit-license.php MIT
 * @link      http://phpdoc.org
 */

/**
 * Base class used for all classes which need to support logging and core
 * functionality.
 *
 * This class also contains the (leading) current version number.
 *
 * @category phpDocumentor
 * @package  Core
 * @author   Mike van Riel <mike.vanriel@naenius.com>
 * @license  http://www.opensource.org/licenses/mit-license.php MIT
 * @link     http://phpdoc.org
 */
abstract class phpDocumentor_Core_Abstract
{
    /** @var string The actual version number of phpDocumentor. */
    const VERSION = '2.0.0a2';

    /**
<<<<<<< HEAD
     * The logger used to capture all messages send by the log method.
     *
     * @see phpDocumentor_Core_Abstract::log()
     *
     * @var phpDocumentor_Core_Log
     */
    static protected $logger = null;

    /**
     * The logger used to capture all messages send by the log method and
     * send them to stdout.
     *
     * @see phpDocumentor_Core_Abstract::log()
     *
     * @var phpDocumentor_Core_Log
     */
    static protected $stdout_logger = null;

    /**
     * The logger used to capture debug messages send by the log method and
     * send them to stdout.
     *
     * @var phpDocumentor_Core_Log
     */
    static protected $debug_logger = null;

    /**
=======
>>>>>>> 79034255
     * The config containing overrides for the defaults.
     *
     * @see phpDocumentor_Core_Abstract::getConfig()
     *
     * @var phpDocumentor_Core_Config
     */
    static protected $config = null;

    /**
<<<<<<< HEAD
     * The current level of logging,
     *
     * This variable is used by i.e. the verbosity flag to enable more or
     * less logging.
     *
     * @var string
     */
    static protected $log_level = null;

    /**
     * Initializes the Debug logger.
     */
    public function __construct()
    {
        if (self::$debug_logger === null) {
            self::$debug_logger = new phpDocumentor_Core_Log(
                $this->getConfig()->logging->paths->errors
            );
        }
    }

    /**
     * Returns the level of messages to log.
     *
     * If no level is set it tries to get the level from the config file.
     *
     * @see Zend_Log
     *
     * @return int
     */
    public function getLogLevel()
    {
        if (self::$log_level === null) {
            $this->setLogLevel($this->getConfig()->logging->level);
        }

        return self::$log_level;
    }

    /**
     * Sets a new level to log messages of.
     *
     * @param string $level Must be one of the Zend_Log LOG_* constants.
     *
     * @see Zend_Log
     *
     * @return void
     */
    public function setLogLevel($level)
    {
        if (!is_numeric($level)) {
            if (!defined('phpDocumentor_Core_Log::' . strtoupper($level))) {
                throw new InvalidArgumentException(
                    'Expected one of the constants of the phpDocumentor_Core_Log class, "'
                    . $level . '" received'
                );
            }

            $constant = 'phpDocumentor_Core_Log::' . strtoupper($level);
            $level = constant($constant);
        }

        if (self::$logger) {
            self::$logger->setThreshold($level);
        }
        if (self::$stdout_logger) {
            self::$stdout_logger->setThreshold($level);
        }

        self::$log_level = $level;
    }

    /**
     * Logs the message to the log with the given priority.
     *
     * This method only works if the Log Level is higher than the given priority.
     * If there is no logger object than this method will instantiate it.
     * In contrary to the debug statement this only logs strings.
     *
     * @param string $message  Element to log.
     * @param int    $priority Priority of the given log.
     *
     * @see DocBlock_Abstract::setLogLevel()
     * @see Zend_Log
     *
     * @return void
     */
    public function log($message, $priority = phpDocumentor_Core_Log::INFO)
    {
        if ($priority == phpDocumentor_Core_Log::DEBUG) {
            self::$debug_logger->log($message, phpDocumentor_Core_Log::DEBUG);
            return;
        }

        if (!self::$logger || !self::$stdout_logger) {
            $config = $this->getConfig();

            // log to file
            self::$logger = new phpDocumentor_Core_Log(
                $config->logging->paths->default
            );
            self::$logger->setThreshold($this->getLogLevel());

            // log to stdout
            self::$stdout_logger = new phpDocumentor_Core_Log(
                phpDocumentor_Core_Log::FILE_STDOUT
            );
            self::$stdout_logger->setThreshold($this->getLogLevel());
        }

        self::$logger->log($message, $priority);
        self::$stdout_logger->log($message, $priority);
    }

    /**
=======
>>>>>>> 79034255
     * Returns the configuration for phpDocumentor.
     *
     * @return phpDocumentor_Core_Config
     */
    public function getConfig()
    {
        return self::config();
    }

    /**
     * Set a custom phpDocumentor configuration
     *
     * @param phpDocumentor_Core_Config $config Configuration file to use in the project.
     *
     * @return void
     */
    public static function setConfig(phpDocumentor_Core_Config $config)
    {
        self::$config = $config;
    }

    /**
     * Reset the configuration.
     *
     * @return void
     */
    public static function resetConfig()
    {
        self::$config = null;
    }

    /**
     * Returns the configuration for phpDocumentor.
     *
     * @return phpDocumentor_Core_Config
     */
    public static function config()
    {
        if (self::$config === null) {
            self::$config = new phpDocumentor_Core_Config(
                dirname(__FILE__) . '/../../../data/phpdoc.tpl.xml'
            );
        }

        return self::$config;
    }

    /**
     * Returns the version header.
     *
     * @return string
     */
    public static function renderVersion()
    {
        echo 'phpDocumentor version ' . phpDocumentor_Core_Abstract::VERSION
             . PHP_EOL
             . PHP_EOL;
    }
}<|MERGE_RESOLUTION|>--- conflicted
+++ resolved
@@ -30,36 +30,6 @@
     const VERSION = '2.0.0a2';
 
     /**
-<<<<<<< HEAD
-     * The logger used to capture all messages send by the log method.
-     *
-     * @see phpDocumentor_Core_Abstract::log()
-     *
-     * @var phpDocumentor_Core_Log
-     */
-    static protected $logger = null;
-
-    /**
-     * The logger used to capture all messages send by the log method and
-     * send them to stdout.
-     *
-     * @see phpDocumentor_Core_Abstract::log()
-     *
-     * @var phpDocumentor_Core_Log
-     */
-    static protected $stdout_logger = null;
-
-    /**
-     * The logger used to capture debug messages send by the log method and
-     * send them to stdout.
-     *
-     * @var phpDocumentor_Core_Log
-     */
-    static protected $debug_logger = null;
-
-    /**
-=======
->>>>>>> 79034255
      * The config containing overrides for the defaults.
      *
      * @see phpDocumentor_Core_Abstract::getConfig()
@@ -69,124 +39,6 @@
     static protected $config = null;
 
     /**
-<<<<<<< HEAD
-     * The current level of logging,
-     *
-     * This variable is used by i.e. the verbosity flag to enable more or
-     * less logging.
-     *
-     * @var string
-     */
-    static protected $log_level = null;
-
-    /**
-     * Initializes the Debug logger.
-     */
-    public function __construct()
-    {
-        if (self::$debug_logger === null) {
-            self::$debug_logger = new phpDocumentor_Core_Log(
-                $this->getConfig()->logging->paths->errors
-            );
-        }
-    }
-
-    /**
-     * Returns the level of messages to log.
-     *
-     * If no level is set it tries to get the level from the config file.
-     *
-     * @see Zend_Log
-     *
-     * @return int
-     */
-    public function getLogLevel()
-    {
-        if (self::$log_level === null) {
-            $this->setLogLevel($this->getConfig()->logging->level);
-        }
-
-        return self::$log_level;
-    }
-
-    /**
-     * Sets a new level to log messages of.
-     *
-     * @param string $level Must be one of the Zend_Log LOG_* constants.
-     *
-     * @see Zend_Log
-     *
-     * @return void
-     */
-    public function setLogLevel($level)
-    {
-        if (!is_numeric($level)) {
-            if (!defined('phpDocumentor_Core_Log::' . strtoupper($level))) {
-                throw new InvalidArgumentException(
-                    'Expected one of the constants of the phpDocumentor_Core_Log class, "'
-                    . $level . '" received'
-                );
-            }
-
-            $constant = 'phpDocumentor_Core_Log::' . strtoupper($level);
-            $level = constant($constant);
-        }
-
-        if (self::$logger) {
-            self::$logger->setThreshold($level);
-        }
-        if (self::$stdout_logger) {
-            self::$stdout_logger->setThreshold($level);
-        }
-
-        self::$log_level = $level;
-    }
-
-    /**
-     * Logs the message to the log with the given priority.
-     *
-     * This method only works if the Log Level is higher than the given priority.
-     * If there is no logger object than this method will instantiate it.
-     * In contrary to the debug statement this only logs strings.
-     *
-     * @param string $message  Element to log.
-     * @param int    $priority Priority of the given log.
-     *
-     * @see DocBlock_Abstract::setLogLevel()
-     * @see Zend_Log
-     *
-     * @return void
-     */
-    public function log($message, $priority = phpDocumentor_Core_Log::INFO)
-    {
-        if ($priority == phpDocumentor_Core_Log::DEBUG) {
-            self::$debug_logger->log($message, phpDocumentor_Core_Log::DEBUG);
-            return;
-        }
-
-        if (!self::$logger || !self::$stdout_logger) {
-            $config = $this->getConfig();
-
-            // log to file
-            self::$logger = new phpDocumentor_Core_Log(
-                $config->logging->paths->default
-            );
-            self::$logger->setThreshold($this->getLogLevel());
-
-            // log to stdout
-            self::$stdout_logger = new phpDocumentor_Core_Log(
-                phpDocumentor_Core_Log::FILE_STDOUT
-            );
-            self::$stdout_logger->setThreshold($this->getLogLevel());
-        }
-
-        self::$logger->log($message, $priority);
-        self::$stdout_logger->log($message, $priority);
-    }
-
-    /**
-=======
->>>>>>> 79034255
      * Returns the configuration for phpDocumentor.
      *
      * @return phpDocumentor_Core_Config
