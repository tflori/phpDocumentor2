<?php
/**
 * phpDocumentor
 *
 * PHP Version 5.3
 *
 * @copyright 2010-2014 Mike van Riel / Naenius (http://www.naenius.com)
 * @license   http://www.opensource.org/licenses/mit-license.php MIT
 * @link      http://phpdoc.org
 */

namespace phpDocumentor;

use Cilex\Application as Cilex;
use Cilex\Provider\JmsSerializerServiceProvider;
use Cilex\Provider\MonologServiceProvider;
use Cilex\Provider\ValidatorServiceProvider;
use Monolog\ErrorHandler;
use Monolog\Handler\NullHandler;
use Monolog\Handler\StreamHandler;
use Monolog\Logger;
use phpDocumentor\Command\Helper\LoggerHelper;
use phpDocumentor\Configuration;
use phpDocumentor\Console\Input\ArgvInput;
use phpDocumentor\Transformer\Writer\Exception\RequirementMissing;
use Symfony\Component\Console\Application as ConsoleApplication;
use Symfony\Component\Console\Shell;
use Symfony\Component\Stopwatch\Stopwatch;

/**
 * Finds and activates the autoloader.
 */
require_once findAutoloader();
if (!\Phar::running()) {
    define('DOMPDF_ENABLE_AUTOLOAD', false);
    if (file_exists(__DIR__ . '/../../vendor/dompdf/dompdf/dompdf_config.inc.php')) {
        // when normally installed, get it from the vendor folder
        require_once(__DIR__ . '/../../vendor/dompdf/dompdf/dompdf_config.inc.php');
    } else {
        // when installed using composer, include it from that location
        require_once(__DIR__ . '/../../../../dompdf/dompdf/dompdf_config.inc.php');
    }
}

/**
 * Application class for phpDocumentor.
 *
 * Can be used as bootstrap when the run method is not invoked.
 */
class Application extends Cilex
{
    /** @var string $VERSION represents the version of phpDocumentor as stored in /VERSION */
    public static $VERSION;

    /**
     * Initializes all components used by phpDocumentor.
     */
    public function __construct()
    {
        $this->defineIniSettings();
        
        self::$VERSION = file_get_contents(__DIR__ . '/../../VERSION');

        parent::__construct('phpDocumentor', self::$VERSION);

        $this['kernel.timer.start'] = time();
        $this['kernel.stopwatch'] = function () {
            return new Stopwatch();
        };

        $this->addAutoloader();

        $this->register(new JmsSerializerServiceProvider());
        $this->register(new Configuration\ServiceProvider());

        $this->addEventDispatcher();
        $this->addLogging();

        $this->register(new ValidatorServiceProvider());
        $this->register(new Translator\ServiceProvider());
        $this->register(new Descriptor\ServiceProvider());
        $this->register(new Parser\ServiceProvider());
        $this->register(new Partials\ServiceProvider());
        $this->register(new Transformer\ServiceProvider());
        $this->register(new Plugin\ServiceProvider());

        $this->verifyWriterRequirementsAndExitIfBroken();
        $this->addCommandsForProjectNamespace();
    }

    /**
     * Adjust php.ini settings.
     * 
     * @return void
     */
    protected function defineIniSettings()
    {
        $this->setTimezone();
        ini_set('memory_limit', -1);

        if (extension_loaded('Zend OPcache') && ini_get('opcache.enable') && ini_get('opcache.enable_cli')) {
            if (ini_get('opcache.save_comments')) {
                ini_set('opcache.load_comments', 1);
            } else {
                ini_set('opcache.enable', 0);
            }
        }

        if (extension_loaded('Zend Optimizer+') && ini_get('zend_optimizerplus.save_comments') == 0) {
            throw new \RuntimeException('Please enable zend_optimizerplus.save_comments in php.ini.');
        }
    }

    /**
<<<<<<< HEAD
=======
     * Instantiates plugin service providers and adds them to phpDocumentor's container.
     *
     * @return void
     */
    protected function addPlugins()
    {
        $config = $this['config']->toArray();

        // work around for Zend\Config if only one item is present in the plugins array.
        if (isset($config['plugins']['plugin']['path'])) {
            $config['plugins']['plugin'] = array($config['plugins']['plugin']);
        }

        if (!isset($config['plugins']['plugin'][0]['path'])) {
            $this->register(new Plugin\Core\ServiceProvider());
            $this->register(new Plugin\Scrybe\ServiceProvider());
            return;
        }

        $app = $this;

        array_walk(
            $config['plugins']['plugin'],
            function ($plugin) use ($app) {
                $provider = (strpos($plugin['path'], '\\') === false)
                    ? sprintf('phpDocumentor\\Plugin\\%s\\ServiceProvider', $plugin['path'])
                    : $plugin['path'];
                if (!class_exists($provider)) {
                    throw new \RuntimeException('Loading Service Provider for ' . $provider . ' failed.');
                }

                try {
                    $app->register(new $provider);
                } catch (\InvalidArgumentException $e) {
                    throw new \RuntimeException($e->getMessage());
                }
            }
        );
    }

    /**
>>>>>>> d1f424e2
     * If the timezone is not set anywhere, set it to UTC.
     *
     * This is done to prevent any warnings being outputted in relation to using
     * date/time functions. What is checked is php.ini, and if the PHP version
     * is prior to 5.4, the TZ environment variable.
     *
     * @link http://php.net/manual/en/function.date-default-timezone-get.php for more information how PHP determines the
     *     default timezone.
     *
     * @return void
     */
    public function setTimezone()
    {
        if (false === ini_get('date.timezone')
            || (version_compare(phpversion(), '5.4.0', '<') && false === getenv('TZ'))
        ) {
            date_default_timezone_set('UTC');
        }
    }

    /**
     * Instantiates the autoloader and adds it to phpDocumentor's container.
     *
     * @return void
     */
    protected function addAutoloader()
    {
        $this['autoloader'] = include findAutoloader();
    }

    /**
     * Adds a logging provider to the container of phpDocumentor.
     *
     * @return void
     */
    protected function addLogging()
    {
        $this->register(
            new MonologServiceProvider(),
            array(
                 'monolog.name'      => 'phpDocumentor',
                 'monolog.logfile'   => sys_get_temp_dir() . '/phpdoc.log',
                 'monolog.debugfile' => sys_get_temp_dir() . '/phpdoc.debug.log',
                 'monolog.level'     => Logger::INFO,
            )
        );

        $app = $this;
        $this['monolog.configure'] = $this->protect(
            function ($log) use ($app) {
                /** @var Configuration $config */
                $config = $app['config2'];
                $paths  = $config->getLogging()->getPaths();

                $app->configureLogger($log, $config->getLogging()->getLevel(), $paths['default'], $paths['errors']);
            }
        );

        $this->extend('console',
            function (ConsoleApplication $console){
                $console->getHelperSet()->set(new LoggerHelper());

                return $console;
            }
        );

        ErrorHandler::register($this['monolog']);
    }

    /**
     * Removes all logging handlers and replaces them with handlers that can write to the given logPath and level.
     *
     * @param Logger  $logger       The logger instance that needs to be configured.
     * @param integer $level        The minimum level that will be written to the normal logfile; matches one of the
     *                              constants in {@see \Monolog\Logger}.
     * @param string  $logPath      The full path where the normal log file needs to be written.
     *
     * @return void
     */
    public function configureLogger($logger, $level, $logPath = null)
    {
        /** @var Logger $monolog */
        $monolog = $logger;

        switch($level) {
            case 'emergency':
            case 'emerg':
                $level = Logger::EMERGENCY;
                break;
            case 'alert':
                $level = Logger::ALERT;
                break;
            case 'critical':
            case 'crit':
                $level = Logger::CRITICAL;
                break;
            case 'error':
            case 'err':
                $level = Logger::ERROR;
                break;
            case 'warning':
            case 'warn':
                $level = Logger::WARNING;
                break;
            case 'notice':
                $level = Logger::NOTICE;
                break;
            case 'info':
                $level = Logger::INFO;
                break;
            case 'debug':
                $level = Logger::DEBUG;
                break;
        }

        $this['monolog.level']   = $level;
        if ($logPath) {
            $logPath = str_replace(
                array('{APP_ROOT}', '{DATE}'),
                array(realpath(__DIR__.'/../..'), $this['kernel.timer.start']),
                $logPath
            );
            $this['monolog.logfile'] = $logPath;
        }

        // remove all handlers from the stack
        try {
            while ($monolog->popHandler()) {
            }
        } catch (\LogicException $e) {
            // popHandler throws an exception when you try to pop the empty stack; to us this is not an
            // error but an indication that the handler stack is empty.
        }

        if ($level === 'quiet') {
            $monolog->pushHandler(new NullHandler());
            return;
        }

        // set our new handlers
        if ($logPath) {
            $monolog->pushHandler(new StreamHandler($logPath, $level));
        } else {
            $monolog->pushHandler(new StreamHandler('php://stdout', $level));
        }
    }

    /**
     * Adds the event dispatcher to phpDocumentor's container.
     *
     * @return void
     */
    protected function addEventDispatcher()
    {
        $this['event_dispatcher'] = $this->share(
            function () {
                return Event\Dispatcher::getInstance();
            }
        );
    }

    /**
     * Adds the command to phpDocumentor that belong to the Project namespace.
     *
     * @return void
     */
    protected function addCommandsForProjectNamespace()
    {
        $this->command(new Command\Project\RunCommand());
    }

    /**
     * Run the application and if no command is provided, use project:run.
     *
     * @param bool $interactive Whether to run in interactive mode.
     *
     * @return void
     */
    public function run($interactive = false)
    {
        /** @var ConsoleApplication $app  */
        $app = $this['console'];
        $app->setAutoExit(false);

        if ($interactive) {
            $app = new Shell($app);
        }

        $output = new Console\Output\Output();
        $output->setLogger($this['monolog']);

        $app->run(new ArgvInput(), $output);
    }

    protected function verifyWriterRequirementsAndExitIfBroken()
    {
        try {
            $this['transformer.writer.collection']->checkRequirements();
        } catch (RequirementMissing $e) {
            $this['monolog']->emerg(
                'phpDocumentor detected that a requirement is missing in your system setup: ' . $e->getMessage()
            );
            exit(1);
        }
    }
}

/**
 * Tries to find the autoloader relative to this file and return its path.
 *
 * @throws \RuntimeException if the autoloader could not be found.
 *
 * @return string the path of the autoloader.
 */
function findAutoloader()
{
    $autoloader_base_path = '/../../vendor/autoload.php';

    // if the file does not exist from a base path it is included as vendor
    $autoloader_location = file_exists(__DIR__ . $autoloader_base_path)
        ? __DIR__ . $autoloader_base_path
        : __DIR__ . '/../../..' . $autoloader_base_path;

    if (!file_exists($autoloader_location)) {
        throw new \RuntimeException(
            'Unable to find autoloader at ' . $autoloader_location
        );
    }

    return $autoloader_location;
}<|MERGE_RESOLUTION|>--- conflicted
+++ resolved
@@ -112,50 +112,6 @@
     }
 
     /**
-<<<<<<< HEAD
-=======
-     * Instantiates plugin service providers and adds them to phpDocumentor's container.
-     *
-     * @return void
-     */
-    protected function addPlugins()
-    {
-        $config = $this['config']->toArray();
-
-        // work around for Zend\Config if only one item is present in the plugins array.
-        if (isset($config['plugins']['plugin']['path'])) {
-            $config['plugins']['plugin'] = array($config['plugins']['plugin']);
-        }
-
-        if (!isset($config['plugins']['plugin'][0]['path'])) {
-            $this->register(new Plugin\Core\ServiceProvider());
-            $this->register(new Plugin\Scrybe\ServiceProvider());
-            return;
-        }
-
-        $app = $this;
-
-        array_walk(
-            $config['plugins']['plugin'],
-            function ($plugin) use ($app) {
-                $provider = (strpos($plugin['path'], '\\') === false)
-                    ? sprintf('phpDocumentor\\Plugin\\%s\\ServiceProvider', $plugin['path'])
-                    : $plugin['path'];
-                if (!class_exists($provider)) {
-                    throw new \RuntimeException('Loading Service Provider for ' . $provider . ' failed.');
-                }
-
-                try {
-                    $app->register(new $provider);
-                } catch (\InvalidArgumentException $e) {
-                    throw new \RuntimeException($e->getMessage());
-                }
-            }
-        );
-    }
-
-    /**
->>>>>>> d1f424e2
      * If the timezone is not set anywhere, set it to UTC.
      *
      * This is done to prevent any warnings being outputted in relation to using
