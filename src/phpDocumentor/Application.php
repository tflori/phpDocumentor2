<?php
/**
 * phpDocumentor
 *
 * PHP Version 5.3
 *
 * @copyright 2010-2014 Mike van Riel / Naenius (http://www.naenius.com)
 * @license   http://www.opensource.org/licenses/mit-license.php MIT
 * @link      http://phpdoc.org
 */

namespace phpDocumentor;

use Cilex\Application as Cilex;
use Cilex\Provider\JmsSerializerServiceProvider;
use Cilex\Provider\MonologServiceProvider;
use Cilex\Provider\ValidatorServiceProvider;
use Composer\Autoload\ClassLoader;
use Monolog\ErrorHandler;
use Monolog\Handler\NullHandler;
use Monolog\Handler\StreamHandler;
use Monolog\Logger;
use phpDocumentor\Command\Helper\ConfigurationHelper;
use phpDocumentor\Command\Helper\LoggerHelper;
use phpDocumentor\Console\Input\ArgvInput;
use Symfony\Component\Console\Application as ConsoleApplication;
use Symfony\Component\Console\Shell;
use Symfony\Component\Stopwatch\Stopwatch;

/**
 * Application class for phpDocumentor.
 *
 * Can be used as bootstrap when the run method is not invoked.
 */
class Application extends Cilex
{
    /** @var string $VERSION represents the version of phpDocumentor as stored in /VERSION */
    public static $VERSION;

    /**
     * Initializes all components used by phpDocumentor.
     *
     * @param ClassLoader $autoloader
     * @param array       $values
     */
    public function __construct($autoloader = null, array $values = array())
    {
        $this->defineIniSettings();
<<<<<<< HEAD

        self::$VERSION = trim(file_get_contents(__DIR__ . '/../../VERSION'));
=======
        
        self::$VERSION = strpos('@package_version@', '@') === 0
            ? trim(file_get_contents(__DIR__ . '/../../VERSION'))
            : '@package_version@';
>>>>>>> 81038518

        parent::__construct('phpDocumentor', self::$VERSION, $values);

        $this['kernel.timer.start'] = time();
        $this['kernel.stopwatch'] = function () {
            return new Stopwatch();
        };

        $this['autoloader'] = $autoloader;

        $this->register(new JmsSerializerServiceProvider());
        $this->register(new Configuration\ServiceProvider());

        $this->addEventDispatcher();
        $this->addLogging();

        $this->register(new ValidatorServiceProvider());
        $this->register(new Translator\ServiceProvider());
        $this->register(new Descriptor\ServiceProvider());
        $this->register(new Parser\ServiceProvider());
        $this->register(new Partials\ServiceProvider());
        $this->register(new Transformer\ServiceProvider());
        $this->register(new Plugin\ServiceProvider());

        $this->addCommandsForProjectNamespace();

        if (\Phar::isRunning()) {
            $this->addCommandsForPharNamespace();
        }
    }

    /**
     * Removes all logging handlers and replaces them with handlers that can write to the given logPath and level.
     *
     * @param Logger  $logger       The logger instance that needs to be configured.
     * @param integer $level        The minimum level that will be written to the normal logfile; matches one of the
     *                              constants in {@see \Monolog\Logger}.
     * @param string  $logPath      The full path where the normal log file needs to be written.
     *
     * @return void
     */
    public function configureLogger($logger, $level, $logPath = null)
    {
        /** @var Logger $monolog */
        $monolog = $logger;

        switch ($level) {
            case 'emergency':
            case 'emerg':
                $level = Logger::EMERGENCY;
                break;
            case 'alert':
                $level = Logger::ALERT;
                break;
            case 'critical':
            case 'crit':
                $level = Logger::CRITICAL;
                break;
            case 'error':
            case 'err':
                $level = Logger::ERROR;
                break;
            case 'warning':
            case 'warn':
                $level = Logger::WARNING;
                break;
            case 'notice':
                $level = Logger::NOTICE;
                break;
            case 'info':
                $level = Logger::INFO;
                break;
            case 'debug':
                $level = Logger::DEBUG;
                break;
        }

        $this['monolog.level']   = $level;
        if ($logPath) {
            $logPath = str_replace(
                array('{APP_ROOT}', '{DATE}'),
                array(realpath(__DIR__.'/../..'), $this['kernel.timer.start']),
                $logPath
            );
            $this['monolog.logfile'] = $logPath;
        }

        // remove all handlers from the stack
        try {
            while ($monolog->popHandler()) {
            }
        } catch (\LogicException $e) {
            // popHandler throws an exception when you try to pop the empty stack; to us this is not an
            // error but an indication that the handler stack is empty.
        }

        if ($level === 'quiet') {
            $monolog->pushHandler(new NullHandler());

            return;
        }

        // set our new handlers
        if ($logPath) {
            $monolog->pushHandler(new StreamHandler($logPath, $level));
        } else {
            $monolog->pushHandler(new StreamHandler('php://stdout', $level));
        }
    }

    /**
     * Run the application and if no command is provided, use project:run.
     *
     * @param bool $interactive Whether to run in interactive mode.
     *
     * @return void
     */
    public function run($interactive = false)
    {
        /** @var ConsoleApplication $app  */
        $app = $this['console'];
        $app->setAutoExit(false);

        if ($interactive) {
            $app = new Shell($app);
        }

        $output = new Console\Output\Output();
        $output->setLogger($this['monolog']);

        $app->run(new ArgvInput(), $output);
    }

    /**
     * Adjust php.ini settings.
     *
     * @return void
     */
    protected function defineIniSettings()
    {
        $this->setTimezone();
        ini_set('memory_limit', -1);

        // this code cannot be tested because we cannot control the system settings in unit tests
        // @codeCoverageIgnoreStart
        if (extension_loaded('Zend OPcache') && ini_get('opcache.enable') && ini_get('opcache.enable_cli')) {
            if (ini_get('opcache.save_comments')) {
                ini_set('opcache.load_comments', 1);
            } else {
                ini_set('opcache.enable', 0);
            }
        }

        if (extension_loaded('Zend Optimizer+') && ini_get('zend_optimizerplus.save_comments') == 0) {
            throw new \RuntimeException('Please enable zend_optimizerplus.save_comments in php.ini.');
        }
        // @codeCoverageIgnoreEnd
    }

    /**
     * If the timezone is not set anywhere, set it to UTC.
     *
     * This is done to prevent any warnings being outputted in relation to using
     * date/time functions. What is checked is php.ini, and if the PHP version
     * is prior to 5.4, the TZ environment variable.
     *
     * @link http://php.net/manual/en/function.date-default-timezone-get.php for more information how PHP determines the
     *     default timezone.
     *
     * @codeCoverageIgnore this method is very hard, if not impossible, to unit test and not critical.
     *
     * @return void
     */
    protected function setTimezone()
    {
        if (false === ini_get('date.timezone')
            || (version_compare(phpversion(), '5.4.0', '<') && false === getenv('TZ'))
        ) {
            date_default_timezone_set('UTC');
        }
    }

    /**
     * Adds a logging provider to the container of phpDocumentor.
     *
     * @return void
     */
    protected function addLogging()
    {
        $this->register(
            new MonologServiceProvider(),
            array(
                'monolog.name'      => 'phpDocumentor',
                'monolog.logfile'   => sys_get_temp_dir() . '/phpdoc.log',
                'monolog.debugfile' => sys_get_temp_dir() . '/phpdoc.debug.log',
                'monolog.level'     => Logger::INFO,
            )
        );

        $app = $this;
        /** @var Configuration $configuration */
        $configuration = $this['config'];
        $this['monolog.configure'] = $this->protect(
            function ($log) use ($app, $configuration) {
                $paths    = $configuration->getLogging()->getPaths();
                $logLevel = $configuration->getLogging()->getLevel();

                $app->configureLogger($log, $logLevel, $paths['default'], $paths['errors']);
            }
        );

        $this->extend(
            'console',
            function (ConsoleApplication $console) use ($configuration) {
                $console->getHelperSet()->set(new LoggerHelper());
                $console->getHelperSet()->set(new ConfigurationHelper($configuration));

                return $console;
            }
        );

        ErrorHandler::register($this['monolog']);
    }

    /**
     * Adds the event dispatcher to phpDocumentor's container.
     *
     * @return void
     */
    protected function addEventDispatcher()
    {
        $this['event_dispatcher'] = $this->share(
            function () {
                return Event\Dispatcher::getInstance();
            }
        );
    }

    /**
     * Adds the command to phpDocumentor that belong to the Project namespace.
     *
     * @return void
     */
    protected function addCommandsForProjectNamespace()
    {
        $this->command(new Command\Project\RunCommand());
    }

    /**
     * Adds the command to phpDocumentor that belong to the Phar namespace.
     *
     * @return void
     */
    protected function addCommandsForPharNamespace()
    {
        $this->command(new Command\Phar\UpdateCommand());
    }
}<|MERGE_RESOLUTION|>--- conflicted
+++ resolved
@@ -46,15 +46,10 @@
     public function __construct($autoloader = null, array $values = array())
     {
         $this->defineIniSettings();
-<<<<<<< HEAD
-
-        self::$VERSION = trim(file_get_contents(__DIR__ . '/../../VERSION'));
-=======
         
         self::$VERSION = strpos('@package_version@', '@') === 0
             ? trim(file_get_contents(__DIR__ . '/../../VERSION'))
             : '@package_version@';
->>>>>>> 81038518
 
         parent::__construct('phpDocumentor', self::$VERSION, $values);
 
