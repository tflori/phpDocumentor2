--- conflicted
+++ resolved
@@ -117,7 +117,6 @@
             )
         );
     }
-<<<<<<< HEAD
 
     /**
      * Load the configuration for given element (deprecated/required)
@@ -127,28 +126,26 @@
      *
      * @return array
      */
-    protected function loadConfigurationByElement($configOptions, $configType)
-    {
-        $validatorOptions = array();
-
-        if (isset($configOptions[$configType]->tag)) {
-
-            foreach ($configOptions[$configType]->tag as $tag) {
-                $tagName = (string)$tag['name'];
-
-                if (isset($tag->element)) {
-                    foreach ($tag->element as $type) {
-                        $typeName = (string)$type;
-                        $validatorOptions[$typeName][] = $tagName;
-                    }
-                } else {
-                    $validatorOptions['__ALL__'][] = $tagName;
-                }
-            }
-        }
-
-        return $validatorOptions;
-    }
-=======
->>>>>>> 87f17752
+//    protected function loadConfigurationByElement($configOptions, $configType)
+//    {
+//        $validatorOptions = array();
+//
+//        if (isset($configOptions[$configType]->tag)) {
+//
+//            foreach ($configOptions[$configType]->tag as $tag) {
+//                $tagName = (string)$tag['name'];
+//
+//                if (isset($tag->element)) {
+//                    foreach ($tag->element as $type) {
+//                        $typeName = (string)$type;
+//                        $validatorOptions[$typeName][] = $tagName;
+//                    }
+//                } else {
+//                    $validatorOptions['__ALL__'][] = $tagName;
+//                }
+//            }
+//        }
+//
+//        return $validatorOptions;
+//    }
 }