--- conflicted
+++ resolved
@@ -374,8 +374,6 @@
                     $this->exporter->export($file);
                 }
             }
-<<<<<<< HEAD
-=======
 
             // if no result has been obtained; process the file
             if ($result === null) {
@@ -410,7 +408,6 @@
 
                 $result = $result->saveXml();
             }
->>>>>>> dd10bc2f
         } catch (Exception $e)
         {
             $this->log(
