--- conflicted
+++ resolved
@@ -37,47 +37,13 @@
      */
     public function isValid()
     {
-<<<<<<< HEAD
-        if (!$this->docblock->hasTag('package')) {
+        if (!$this->_docblock->hasTag('package')) {
             $this->logParserError('ERROR', 'No Page-level DocBlock '
                     . 'was found', $this->line_number);
             return false;
         }
 
         $valid = parent::isValid();
-=======
-        $valid = true;
-
-        if (null == $this->_docblock) {
-            return false;
-        }
-
-        if (!$this->_docblock->hasTag('package')) {
-            $valid = false;
-            $this->logParserError(
-                'ERROR',
-                'No Page-level DocBlock '
-                . 'was found', $this->_lineNumber
-            );
-        }
-
-        if (count($this->_docblock->getTagsByName('package')) > 1) {
-            $this->logParserError(
-                'CRITICAL',
-                'File cannot have more than '
-                . 'one @package tag', $this->_lineNumber
-            );
-        }
-
-        if ($this->_docblock->hasTag('subpackage')
-            && !$this->_docblock->hasTag('package')
-        ) {
-            $this->logParserError(
-                'CRITICAL',
-                'File cannot have a @subpackage '
-                . 'when a @package tag is not present', $this->_lineNumber
-            );
-        }
 
         if ('' === $this->_docblock->getShortDescription()) {
             $this->logParserError(
@@ -86,7 +52,6 @@
                 . $this->_entityName, $this->_lineNumber
             );
         }
->>>>>>> d224b1e2
 
         return $valid;
     }
