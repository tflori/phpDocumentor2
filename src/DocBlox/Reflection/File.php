--- conflicted
+++ resolved
@@ -795,141 +795,4 @@
         $this->includes[] = $include;
     }
 
-<<<<<<< HEAD
-=======
-    /**
-     * Returns the contents' structure as DOMDocument.
-     *
-     * This is a temporary method as the XML processing should be removed from
-     * the reflection library and brought into the DocBlox parser itself.
-     *
-     * @return DOMDocument
-     */
-    public function __toDomXml()
-    {
-        $xml = new SimpleXMLElement(
-            '<file path="' . ltrim($this->filename, './') . '" hash="'
-            . $this->hash . '"></file>'
-        );
-        $this->addDocblockToSimpleXmlElement($xml);
-
-        // add markers
-        foreach ($this->markers as $marker) {
-            if (!isset($xml->markers)) {
-                $xml->addChild('markers');
-            }
-
-            $marker_obj = $xml->markers->addChild(
-                strtolower($this->filterXmlElementName($marker[0])),
-                htmlspecialchars(trim($marker[1]))
-            );
-            $marker_obj->addAttribute('line', $marker[2]);
-        }
-
-        foreach ($this->parse_markers as $marker) {
-            if (!isset($xml->parse_markers)) {
-                $xml->addChild('parse_markers');
-            }
-
-            $marker_obj = $xml->parse_markers->addChild(
-                strtolower($this->filterXmlElementName($marker[0])),
-                htmlspecialchars(trim($marker[1]))
-            );
-            $marker_obj->addAttribute('line', $marker[2]);
-        }
-
-        // add namespace aliases
-        foreach ($this->namespace_aliases as $alias => $namespace) {
-            $alias_obj = $xml->addChild('namespace-alias', $namespace);
-            $alias_obj->addAttribute('name', $alias);
-        }
-
-        $dom = new DOMDocument('1.0', 'utf-8');
-        $dom->loadXML(trim($xml->asXML()));
-
-        foreach ($this->includes as $include) {
-            $this->mergeXmlToDomDocument($dom, trim($include->__toXml()));
-        }
-        foreach ($this->constants as $constant) {
-            $constant->setDefaultPackageName($xml['package']);
-            $this->mergeXmlToDomDocument($dom, trim($constant->__toXml()));
-        }
-        foreach ($this->functions as $function) {
-            $function->setDefaultPackageName($xml['package']);
-            $this->mergeXmlToDomDocument($dom, trim($function->__toXml()));
-        }
-        foreach ($this->interfaces as $interface) {
-            $this->mergeXmlToDomDocument($dom, trim($interface->__toXml()));
-        }
-        foreach ($this->classes as $class) {
-            $this->mergeXmlToDomDocument($dom, trim($class->__toXml()));
-        }
-
-        return $dom;
-    }
-
-    /**
-     * Filters any unwanted characters from the element names.
-     *
-     * XML element names may
-     *
-     * * only start with a letter, ':' or '_'
-     * * only contain letters, digits, '_', '-', ':', '.'.
-     * * may not start with the letters XML (case-insensitive)
-     *
-     * Should an element name come up empty after filtering then this method
-     * will return the string 'unknown'.
-     *
-     * @param $name The element name to filter.
-     *
-     * @return string
-     */
-    public function filterXmlElementName($name)
-    {
-        $split = str_split($name);
-        foreach($split as $key => $char) {
-            // if this is the first key (even after removing elements) only
-            // allow a smaller subset.
-            if ($key == 0 || !isset($split[$key -1])) {
-                if (($char < 'a' || $char > 'z') && ($char < 'A' || $char > 'Z')
-                    && $char != '_' && $char != ':'
-                ) {
-                    unset($split[$key]);
-                }
-                continue;
-            }
-
-            if (($char < 'a' || $char > 'z') && ($char < 'A' || $char > 'Z')
-                && $char < '0' && $char > '9' && $char != '.' && $char != '-'
-                && $char != '_' && $char != ':'
-            ) {
-                unset($split[$key]);
-            }
-        }
-        $result = implode('', $split);
-
-        // strip xml prefix; this is reserved
-        if (strtolower(substr($result, 0, 3)) == 'xml') {
-            $result = substr($result, 3);
-        }
-
-        // if nothing remains (which should not happen); return 'unknown'.
-        if (!$result) {
-            $result = 'unknown';
-        }
-
-        return $result;
-    }
-
-    /**
-     * Converts this file definition into a DocBlox compatible XML text.
-     *
-     * @return string
-     */
-    public function __toXml()
-    {
-        return trim($this->__toDomXml()->saveXml());
-    }
-
->>>>>>> dd10bc2f
 }