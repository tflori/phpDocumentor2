--- conflicted
+++ resolved
@@ -74,20 +74,9 @@
             return $result;
         }
 
-<<<<<<< HEAD
-        $this->validateDocBlock($this->name, $docblock ? $docblock->line_number : 0, $result);
-
-        // if the object has no DocBlock _and_ is not a Closure; throw a warning
-        $type = substr(get_class($this), strrpos(get_class($this), '_') + 1);
-        if (!$result && (($type !== 'Function') && ($this->getName() !== 'Closure'))) {
-            $this->logParserError('ERROR', 'No DocBlock was found for ' . $type
-                    . ' ' . $this->getName(), $this->getLineNumber());
-        }
-=======
         $this->dispatch('reflection.docblock-extraction.post', array(
             'docblock' => $result
         ));
->>>>>>> bfde7bef
 
         return $result;
     }
@@ -220,32 +209,6 @@
     }
 
     /**
-<<<<<<< HEAD
-     * Validate the docblock
-     *
-     * @param string                           $name       Name of entity to be validated
-     * @param int                              $lineNumber The line number for the docblock
-     * @param DocBlox_Reflection_DocBlock|null $docblock   Docbloc
-     *
-     * @return boolean
-     */
-    protected function validateDocBlock($name, $lineNumber, $docblock)
-    {
-        $valid = true;
-        $class = get_class($this);
-        $part = substr($class, strrpos($class, '_') + 1);
-
-        if (@class_exists('DocBlox_Parser_DocBlock_Validator_'.$part)) {
-            $validatorType = 'DocBlox_Parser_DocBlock_Validator_' . $part;
-            $validator = new $validatorType($name, $lineNumber, $docblock, $this);
-            $valid = $validator->isValid();
-        }
-        return $valid;
-    }
-
-    /**
-=======
->>>>>>> bfde7bef
      * Sets the name of the Default package.
      *
      * @param string $default_package_name
