<?php
/**
 * DocBlox
 *
 * PHP Version 5
 *
 * @category  DocBlox
 * @package   Reflection
 * @author    Mike van Riel <mike.vanriel@naenius.com>
 * @copyright 2010-2011 Mike van Riel / Naenius (http://www.naenius.com)
 * @license   http://www.opensource.org/licenses/mit-license.php MIT
 * @link      http://docblox-project.org
 */

/**
 * Abstract base class for all Reflection entities which have a docblock.
 *
 * @category DocBlox
 * @package  Reflection
 * @author   Mike van Riel <mike.vanriel@naenius.com>
 * @license  http://www.opensource.org/licenses/mit-license.php MIT
 * @link     http://docblox-project.org
 */
abstract class DocBlox_Reflection_DocBlockedAbstract extends DocBlox_Reflection_Abstract
{
    protected $default_package_name = 'Default';

    /** @var DocBlox_Reflection_DocBlock|null */
    protected $doc_block = null;

    /**
     * Any generic information that needs to be retrieved is the docblock itself.
     *
     * @param DocBlox_Reflection_TokenIterator $tokens Tokens to process
     *
     * @return void
     */
    protected function processGenericInformation(DocBlox_Reflection_TokenIterator $tokens)
    {
        $this->doc_block = $this->findDocBlock($tokens);
    }

    /**
     * Returns the DocBlock reflection object.
     *
     * @return DocBlox_Reflection_Docblock|null
     */
    public function getDocBlock()
    {
        return $this->doc_block;
    }

    /**
     * Returns the first docblock preceding the active token within 10 tokens.
     *
     * Please note that the iterator cursor does not change with to this method.
     *
     * @param DocBlox_Reflection_TokenIterator $tokens Tokens to process
     *
     * @return DocBlox_Reflection_DocBlock|null
     */
    protected function findDocBlock(DocBlox_Reflection_TokenIterator $tokens)
    {
        $result = null;
        $docblock = $tokens->findPreviousByType(T_DOC_COMMENT, 10, array('{', '}', ';'));
        try {
            $result = $docblock ? new DocBlox_Reflection_DocBlock($docblock->content) : null;
            if ($result) {
                // attach line number to class, the DocBlox_Reflection_DocBlock does not know the number
                $result->line_number = $docblock->line_number;
            }
        } catch (Exception $e) {
            $this->log($e->getMessage(), Zend_Log::CRIT);
        }

        $this->validateDocBlock($this->name, $docblock ? $docblock->line_number : 0, $result);

        // if the object has no DocBlock _and_ is not a Closure; throw a warning
        $type = substr(get_class($this), strrpos(get_class($this), '_') + 1);
        if (!$result && (($type !== 'Function') && ($this->getName() !== 'Closure'))) {
            $this->logParserError('ERROR', 'No DocBlock was found for ' . $type
                    . ' ' . $this->getName(), $this->getLineNumber());
        }

        return $result;
    }

    /**
     * Tries to expand a type to it's full namespaced equivalent.
     *
     * @param string $type Type to expand into full namespaced equivalent
     *
     * @return string
     */
    public function expandType($type)
    {
        if ($type === null) {
            return null;
        }

        $non_objects = array(
            'string', 'int', 'integer', 'bool', 'boolean', 'float', 'double',
            'object', 'mixed', 'array', 'resource', 'void', 'null', 'callback',
            'false', 'true'
        );
        $namespace = $this->getNamespace() == 'default' ? '' : $this->getNamespace().'\\';

        $type = explode('|', $type);
        foreach ($type as &$item) {
            $item = trim($item);

            // add support for array notation
            $is_array = false;
            if (substr($item, -2) == '[]') {
                $item = substr($item, 0, -2);
                $is_array = true;
            }

            if ((substr($item, 0, 1) != '\\') && (!in_array(strtolower($item), $non_objects))) {
                $type_parts = explode('\\', $item);

                // if the first part is the keyword 'namespace', replace it with the current namespace
                if ($type_parts[0] == 'namespace') {
                    $type_parts[0] = $this->getNamespace();
                    $item = implode('\\', $type_parts);
                }

                // if the first segment is an alias; replace with full name
                if (isset($this->namespace_aliases[$type_parts[0]])) {
                    $type_parts[0] = $this->namespace_aliases[$type_parts[0]];

                    $item = implode('\\', $type_parts);
                } elseif (count($type_parts) == 1) {
                    // prefix the item with the namespace if there is only one part and no alias
                    $item = $namespace . $item;
                }
            }

            // re-add the array notation markers
            if ($is_array) {
                $item .= '[]';
            }

            // full paths always start with a slash
            if (isset($item[0]) && ($item[0] !== '\\') && (!in_array(strtolower($item), $non_objects)))
            {
                $item = '\\' . $item;
            }
        }

        return implode('|', $type);
    }

    /**
     * Adds the DocBlock XML definition to the given SimpleXMLElement.
     *
     * @param SimpleXMLElement $xml SimpleXMLElement to be appended to
     *
     * @return void
     */
    protected function addDocblockToSimpleXmlElement(SimpleXMLElement $xml)
    {
        $package = '';
        $subpackage = '';

        if ($this->getDocBlock()) {
            if (!isset($xml->docblock)) {
                $xml->addChild('docblock');
            }

            $xml->docblock->description          = $this->getDocBlock()->getShortDescription();
            $xml->docblock->{'long-description'} = $this->getDocBlock()->getLongDescription()->getFormattedContents();


            /** @var DocBlox_Reflection_Docblock_Tag $tag */
            foreach ($this->getDocBlock()->getTags() as $tag) {
                $tag_object = $xml->docblock->addChild('tag');

                $this->dispatch(
                    'reflection.docblock.tag.pre-export',
                    array(
                        self::$event_dispatcher,
                        $this,
                        $tag_object,
                        $tag
                    )
                );

                DocBlox_Parser_DocBlock_Tag_Definition::create($this->getNamespace(), $this->namespace_aliases, $tag_object, $tag);

                // custom attached member variable, see line 51
                if (isset($this->getDocBlock()->line_number)) {
                    $tag_object['line'] = $this->getDocBlock()->line_number;
                }

                if ($tag->getName() == 'package') {
                    $package = $tag->getDescription();
                }

                if ($tag->getName() == 'subpackage') {
                    $subpackage = $tag->getDescription();
                }
            }
        }

        // create a new 'meta-package' shaped like a namespace
        $xml['package'] = str_replace(
            array('.', '_'),
            '\\',
            $package . ($subpackage ? '\\' . $subpackage : '')
        );

        if ((string)$xml['package'] == '') {
            $xml['package'] = $this->getDefaultPackageName();
        }
    }

    /**
     * Validate the docblock
     *
     * @param string                           $name       Name of entity to be validated
     * @param int                              $lineNumber The line number for the docblock
     * @param DocBlox_Reflection_DocBlock|null $docblock   Docbloc
     *
     * @return boolean
     */
    protected function validateDocBlock($name, $lineNumber, $docblock)
    {
        $valid = true;
        $class = get_class($this);
        $part = substr($class, strrpos($class, '_') + 1);

<<<<<<< HEAD
        $class = 'DocBlox_Parser_DocBlock_Validator_' . $part;
        if (@class_exists($class)) {
            /** @var DocBlox_Parser_DocBlock_Validator_Abstract $validator  */
            $validator = new $class($filename, $lineNumber, $docblock, $this);
=======
        if (@class_exists('DocBlox_Parser_DocBlock_Validator_'.$part)) {
            $validatorType = 'DocBlox_Parser_DocBlock_Validator_' . $part;
            $validator = new $validatorType($name, $lineNumber, $docblock);
>>>>>>> d224b1e2
            $valid = $validator->isValid();
        }
        return $valid;
    }

    /**
     * Sets the name of the Default package.
     *
     * @param string $default_package_name
     *
     * @return void
     */
    public function setDefaultPackageName($default_package_name)
    {
        $this->default_package_name = $default_package_name;
    }

    /**
     * Returns the name of the default package.
     *
     * @return string
     */
    public function getDefaultPackageName()
    {
        return $this->default_package_name;
    }
}<|MERGE_RESOLUTION|>--- conflicted
+++ resolved
@@ -230,16 +230,9 @@
         $class = get_class($this);
         $part = substr($class, strrpos($class, '_') + 1);
 
-<<<<<<< HEAD
-        $class = 'DocBlox_Parser_DocBlock_Validator_' . $part;
-        if (@class_exists($class)) {
-            /** @var DocBlox_Parser_DocBlock_Validator_Abstract $validator  */
-            $validator = new $class($filename, $lineNumber, $docblock, $this);
-=======
         if (@class_exists('DocBlox_Parser_DocBlock_Validator_'.$part)) {
             $validatorType = 'DocBlox_Parser_DocBlock_Validator_' . $part;
             $validator = new $validatorType($name, $lineNumber, $docblock);
->>>>>>> d224b1e2
             $valid = $validator->isValid();
         }
         return $valid;
