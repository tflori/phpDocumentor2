<?php
/**
 * DocBlox
 *
 * PHP Version 5
 *
 * @category  DocBlox
 * @package   Reflection
 * @author    Mike van Riel <mike.vanriel@naenius.com>
 * @copyright 2010-2011 Mike van Riel / Naenius (http://www.naenius.com)
 * @license   http://www.opensource.org/licenses/mit-license.php MIT
 * @link      http://docblox-project.org
 */

/**
 * Abstract base class for all Reflection entities which have a docblock.
 *
 * @category DocBlox
 * @package  Reflection
 * @author   Mike van Riel <mike.vanriel@naenius.com>
 * @license  http://www.opensource.org/licenses/mit-license.php MIT
 * @link     http://docblox-project.org
 */
abstract class DocBlox_Reflection_DocBlockedAbstract extends DocBlox_Reflection_Abstract
{
    protected $default_package_name = 'Default';

    /** @var DocBlox_Reflection_DocBlock|null */
    protected $doc_block = null;

    /**
     * Any generic information that needs to be retrieved is the docblock itself.
     *
     * @param DocBlox_Reflection_TokenIterator $tokens Tokens to process
     *
     * @return void
     */
    protected function processGenericInformation(DocBlox_Reflection_TokenIterator $tokens)
    {
        $this->doc_block = $this->findDocBlock($tokens);
    }

    /**
     * Returns the DocBlock reflection object.
     *
     * @return DocBlox_Reflection_Docblock|null
     */
    public function getDocBlock()
    {
        return $this->doc_block;
    }

    /**
     * Returns the first docblock preceding the active token within 10 tokens.
     *
     * Please note that the iterator cursor does not change with to this method.
     *
     * @param DocBlox_Reflection_TokenIterator $tokens Tokens to process
     *
     * @return DocBlox_Reflection_DocBlock|null
     */
    protected function findDocBlock(DocBlox_Reflection_TokenIterator $tokens)
    {
        $result = null;
        $docblock = $tokens->findPreviousByType(T_DOC_COMMENT, 10, array('{', '}', ';'));
        try {
            $result = $docblock ? new DocBlox_Reflection_DocBlock($docblock->content) : null;
            if ($result) {
                // attach line number to class, the DocBlox_Reflection_DocBlock does not know the number
                $result->line_number = $docblock->line_number;
            }
        } catch (Exception $e) {
            $this->log($e->getMessage(), Zend_Log::CRIT);
            return $result;
        }

<<<<<<< HEAD
        $this->dispatch('reflection.docblock-extraction.post', array(
            'docblock' => $result
        ));
=======
        $this->validateDocBlock($this->name, $this->line_start, $result);
>>>>>>> 1b662422

        return $result;
    }

    /**
     * Tries to expand a type to it's full namespaced equivalent.
     *
     * @param string $type Type to expand into full namespaced equivalent
     *
     * @return string
     */
    public function expandType($type)
    {
        if ($type === null) {
            return null;
        }

        $non_objects = array(
            'string', 'int', 'integer', 'bool', 'boolean', 'float', 'double',
            'object', 'mixed', 'array', 'resource', 'void', 'null', 'callback',
            'false', 'true'
        );
        $namespace = $this->getNamespace() == 'default' ? '' : $this->getNamespace().'\\';

        $type = explode('|', $type);
        foreach ($type as &$item) {
            $item = trim($item);

            // add support for array notation
            $is_array = false;
            if (substr($item, -2) == '[]') {
                $item = substr($item, 0, -2);
                $is_array = true;
            }

            if ((substr($item, 0, 1) != '\\') && (!in_array(strtolower($item), $non_objects))) {
                $type_parts = explode('\\', $item);

                // if the first part is the keyword 'namespace', replace it with the current namespace
                if ($type_parts[0] == 'namespace') {
                    $type_parts[0] = $this->getNamespace();
                    $item = implode('\\', $type_parts);
                }

                // if the first segment is an alias; replace with full name
                if (isset($this->namespace_aliases[$type_parts[0]])) {
                    $type_parts[0] = $this->namespace_aliases[$type_parts[0]];

                    $item = implode('\\', $type_parts);
                } elseif (count($type_parts) == 1) {
                    // prefix the item with the namespace if there is only one part and no alias
                    $item = $namespace . $item;
                }
            }

            // re-add the array notation markers
            if ($is_array) {
                $item .= '[]';
            }

            // full paths always start with a slash
            if (isset($item[0]) && ($item[0] !== '\\') && (!in_array(strtolower($item), $non_objects)))
            {
                $item = '\\' . $item;
            }
        }

        return implode('|', $type);
    }

    /**
     * Adds the DocBlock XML definition to the given SimpleXMLElement.
     *
     * @param SimpleXMLElement $xml SimpleXMLElement to be appended to
     *
     * @return void
     */
    protected function addDocblockToSimpleXmlElement(SimpleXMLElement $xml)
    {
        $package = '';
        $subpackage = '';

        if ($this->getDocBlock()) {
            if (!isset($xml->docblock)) {
                $xml->addChild('docblock');
            }

            $xml->docblock->description = $this->getDocBlock()
                ->getShortDescription();
            $xml->docblock->{'long-description'} = $this->getDocBlock()
                ->getLongDescription()->getFormattedContents();

            /** @var DocBlox_Reflection_Docblock_Tag $tag */
            foreach ($this->getDocBlock()->getTags() as $tag) {
                $tag_object = $xml->docblock->addChild('tag');

                // custom attached member variable, see line 51
                if (isset($this->getDocBlock()->line_number)) {
                    $tag_object['line'] = $this->getDocBlock()->line_number;
                }

                $this->dispatch(
                    'reflection.docblock.tag.export',
                    array(
                        'object' => $tag,
                        'xml'    => $tag_object
                    )
                );

                if ($tag->getName() == 'package') {
                    $package = $tag->getDescription();
                }

                if ($tag->getName() == 'subpackage') {
                    $subpackage = $tag->getDescription();
                }
            }
        }

        // create a new 'meta-package' shaped like a namespace
        $xml['package'] = str_replace(
            array('.', '_'),
            '\\',
            $package . ($subpackage ? '\\' . $subpackage : '')
        );

        if ((string)$xml['package'] == '') {
            $xml['package'] = $this->getDefaultPackageName();
        }
    }

    /**
     * Sets the name of the Default package.
     *
     * @param string $default_package_name
     *
     * @return void
     */
    public function setDefaultPackageName($default_package_name)
    {
        $this->default_package_name = $default_package_name;
    }

    /**
     * Returns the name of the default package.
     *
     * @return string
     */
    public function getDefaultPackageName()
    {
        return $this->default_package_name;
    }
}<|MERGE_RESOLUTION|>--- conflicted
+++ resolved
@@ -74,13 +74,9 @@
             return $result;
         }
 
-<<<<<<< HEAD
         $this->dispatch('reflection.docblock-extraction.post', array(
             'docblock' => $result
         ));
-=======
-        $this->validateDocBlock($this->name, $this->line_start, $result);
->>>>>>> 1b662422
 
         return $result;
     }
@@ -172,6 +168,7 @@
                 ->getShortDescription();
             $xml->docblock->{'long-description'} = $this->getDocBlock()
                 ->getLongDescription()->getFormattedContents();
+
 
             /** @var DocBlox_Reflection_Docblock_Tag $tag */
             foreach ($this->getDocBlock()->getTags() as $tag) {
