--- conflicted
+++ resolved
@@ -211,49 +211,17 @@
                 <span class="{name()}">
                   <a href="{$root}{../@generated-path}#::{name}()" target="content">
                     <xsl:value-of select="name" />
-                    <br />
-                    <small>
-                      <xsl:value-of select="docblock/description" />
-                    </small>
                   </a>
                 </span>
               </li>
             </xsl:for-each>
 
-<<<<<<< HEAD
-                <!-- List all functions whose file has a package which matches @name but no subpackage OR which have no package and $package is empty -->
-                <xsl:for-each select="/project/file[docblock/tag[@name='package'][@description=$package] and docblock/tag[@name='subpackage'][@description=$subpackage]]/function">
-                  <xsl:sort select="name" />
-                  <li class="closed">
-                    <span class="{name()}">
-                      <a href="{$root}{../@generated-path}#::{name}()" target="content">
-                        <xsl:value-of select="name" />
-                      </a>
-                    </span>
-                  </li>
-                </xsl:for-each>
-
-                <xsl:for-each select="/project/file/class[docblock/tag[@name='package'][@description=$package] and docblock/tag[@name='subpackage'][@description=$subpackage]]|/project/file/interface[docblock/tag[@name='package'][@description=$package] and docblock/tag[@name='subpackage'][@description=$subpackage]]">
-                  <xsl:sort select="name" />
-                  <li>
-                    <span class="{name()}">
-                      <a href="{$root}{../@generated-path}#{full_name}" target="content">
-                        <xsl:value-of select="name" />
-                      </a>
-                    </span>
-                  </li>
-                </xsl:for-each>
-=======
             <xsl:for-each select="/project/file/class[docblock/tag[@name='package'][@description=$package] and docblock/tag[@name='subpackage'][@description=$subpackage]]|/project/file/interface[docblock/tag[@name='package'][@description=$package] and docblock/tag[@name='subpackage'][@description=$subpackage]]">
               <xsl:sort select="name" />
               <li>
                 <span class="{name()}">
                   <a href="{$root}{../@generated-path}#{full_name}" target="content">
                     <xsl:value-of select="name" />
-                    <br />
-                    <small>
-                      <xsl:value-of select="docblock/description" />
-                    </small>
                   </a>
                 </span>
               </li>
@@ -262,7 +230,6 @@
           </ul>
         </li>
     </xsl:template>
->>>>>>> 96020f51
 
   <xsl:template name="package-content">
       <xsl:param name="package"/>
@@ -280,11 +247,6 @@
           <xsl:sort select="name"/>
           <li class="closed">
               <span class="{name()}">
-<<<<<<< HEAD
-                <a href="{$root}{../@generated-path}#::{name}()" target="content">
-                  <xsl:value-of select="name" />
-                </a>
-=======
                   <a href="{$root}{../@generated-path}#::{name}()"
                      target="content">
                       <xsl:value-of select="name"/>
@@ -293,7 +255,6 @@
                           <xsl:value-of select="docblock/description"/>
                       </small>
                   </a>
->>>>>>> 96020f51
               </span>
           </li>
       </xsl:for-each>
@@ -307,20 +268,10 @@
           <xsl:sort select="name"/>
           <li class="closed">
               <span class="{name()}">
-<<<<<<< HEAD
-                <a href="{$root}{../@generated-path}#{full_name}" target="content">
-                  <xsl:value-of select="name" />
-                </a>
-=======
                   <a href="{$root}{../@generated-path}#{full_name}"
                      target="content">
                       <xsl:value-of select="name"/>
-                      <br/>
-                      <small>
-                          <xsl:value-of select="docblock/description"/>
-                      </small>
                   </a>
->>>>>>> 96020f51
               </span>
           </li>
       </xsl:for-each>
