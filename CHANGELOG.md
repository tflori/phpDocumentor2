2014-11-23: Version 2.8.2
-------------------------

```
<<<<<<< HEAD
ADDED:     JSONP writer; this enabled template authors to output a JSONP representation of a project
ADDED:     'append' query action to the FileIO writer; using this template authors can combine multiple files into one
FIXED:     HHVM compatibility
CHANGED:   Moved Descriptors to the Reflection component
REMOVED:   Stopwatch component
BC-BREAK:  Experimental PDF Writer to remove non-used dependencies
BC-BREAK:  phpDocumentor\Transformer\Behaviour namespace and classes; this was a piece of legacy that we do not expect 
           people to use.
=======
FIXED:     Self-update for PHAR files
FIXED:     Log now shows which elements do not have a summary
FIXED:     When omitting markers the code now automatically picks TODO and FIXME
FIXED:     Missing assets in new-black and abstract template
FIXED:     phpDocumentor will error if the iconv extension is missing.
>>>>>>> 8b882e9a
```

2014-11-13: Version 2.8.1
-------------------------

```
FIXED:     Fatal error in phar file when used from a folder containing a composer.json
```

2014-10-29: Version 2.8.0
-------------------------

```
ADDED:     Argument "--cache-folder" to indicate where the cache is stored
ADDED:     `phpdoc self-update` command to the PHAR archive to update phpDocumentor with a single command
FIXED:     #423: Error report in responsive and responsive-twig template should hide empty results and update error
           counter next to the filename.
FIXED:     #573: Visibility filters in 'responsive' and 'responsive-twig' do not function properly
FIXED:     Several scrutinizer reported clean ups
FIXED:     If tmp was somewhere in path it would be incorrectly replaced
FIXED:     Several tests were added
FIXED:     It is now possible to install phpDocumentor using composer in a project using ZF 2.3 or higher
FIXED:     Fatal error: Call to a member function getParent() on a non-object in ConstantDescriptor.php
FIXED:     Fatal error: Call to a member function getParent() on a non-object in PropertyDescriptor.php
REMOVED:   Knp menu from composer.json because it was not used
```

2014/08/18: Version 2.7.0
-------------------------

```
ADDED:     A new writer that outputs a statistical extract from the collected data
ADDED:     Windows support for Ansible playbooks
ADDED:     8% to 10% Code Coverage thanks to #testfest 2014
ADDED:     #1347: Support for custom Vendor folders
ADDED:     Plugins can now be configured using parameters.
ADDED:     Complete support for @example
ADDED:     NamespacePrefix to LegacyNamespaceConverter plugin
FIXED:     Fatal error in MethodDescriptor when a parent was incorrectly called
FIXED:     Notice in '@see' handling
FIXED:     #1349: Configuration file was not found in working directory
FIXED:     Phing integration by re-instating the bootstrap class
FIXED:     Fixing type inference and variable length issues
FIXED:     Whether a method is inherited is shown again in XSL-based templates
FIXED:     Various minor bugs that became visible during the writing of tests
FIXED:     #1390: Source code paths were incorrect if the source was in folder
FIXED:     #1341: Icons in clean template were shown incorrectly
FIXED:     #1331: Not all validations were properly shown
FIXED:     #1077: Spaces in a path won't trip up libxml anymore
CHANGED:   Changed reference to deprecated Parsedown method parse() to text()
CHANGED:   Completely replaced Puppet with Ansible to provision contributor VMs
CHANGED:   Simpler provisioning for generic contributors; to do profiling
           another task is now needed
CHANGED:   Docs no longer refer to Short Description or Long Description but to
           Summary and Description per PSR-5
```

2014/07/09: Version 2.6.1
-------------------------

```
FIXED:     #1330: Fix crash when assembling package tags
FIXED:     #1326: Fix crash while generating routes in Twig templates
```

2014/06/27: Version 2.6.0
-------------------------

```
ADDED:     #1087: Fully support `@see`
ADDED:     #1213: Resolve inline @see and @link to Markdown link
CHANGED:   #1186: Move checking of writer requirements
CHANGED:   #1267: XSL should use Router
CHANGED:   Update contribution guide to match new XHGUI
CHANGED:   #1248: Replace ZendConfig with Serializer-based config
CHANGED:   #1017: Updated help output for --hidden to be more descriptive
CHANGED:   #1264: Clean template no longer requires an internet connection
CHANGED:   #1212: Plugin configuration can now be loaded from a config file
CHANGED:   #1194: Add support for default parameter values in @method
FIXED:     #1313: Namespace Aliases are not stored on FileDescriptor
FIXED:     #1308: Multiple templates in configuration do not work
FIXED:     #713: XSL Templates are not found in Windows
FIXED:     #1253: Transformation crashes on typehint
FIXED:     #1268: Restore handling of visibility
FIXED:     #1130: Arrays not resolved in documentation
FIXED:     #1278: Template is not read from configuration
FIXED:     #1239: Parseprivate always triggers a complete parsing run
FIXED:     Parsing crashes on visibility as string
FIXED:     Routing crashes in Twig
FIXED:     #1307: Parsing crashes on unknown trait
FIXED:     #1114: Debug mode for Twig was not enabled
FIXED:     Errors were not shown in XSL templates
FIXED:     Remove duplicate namespace separator in constants defined by DEFINE
FIXED:     #930: @see and @link did not resolve self
FIXED:     #993: UTF-8 characters in filenames do not work in windows
FIXED:     #790: Inheritance in XSL was incorrectly registered
FIXED:     #713: Phar was sometimes not working on windows due to paths
FIXED:     Restore Behat tests
FIXED:     #1252: Namespaces are not shown on responsive template
```

2014/05/17: Version 2.5.0
-------------------------

```
FIXED:     #1211: Loading a single plugin is not possible
FIXED:     #1232: Routing crashes on magic property in trait
FIXED:     #157: Classes do not inherit trait methods and props
FIXED:     #1193: Package tags don't inherit to classes
FIXED:     #1229: @method tag in a trait causes Exception
FIXED:     #1196: Some files cannot be copied with FileIO
CHANGED:   Better OPcache handling, annotations are not stripped anymore in PHP 5.5+
CHANGED:   phpdoc.php was renamed to phpdoc; phpdoc.php is kept for backwards compatibility
```

2014/04/01: Version 2.4.0
-------------------------

```
FIXED:     #1141: Deprecated report was missing in Clean template.
FIXED:     #1191: Opcache comments were not disabled due to incorrect extension name
FIXED:     #1184, #1181: @package tag on File was not recognized and not inherited on children
FIXED:     #1180: phpDocumentor crashes if an `@subpackage` has no name set
FIXED:     #1178: Generating a marker listing crashes sometimes
FIXED:     #1176: DocBlocks were not overridden on subclasses
FIXED:     #1163: Responsive and Responsive-twig templates do not work on HTTPS
FIXED:     #1158: Clean and Responsive template shows empty namespace menu when there are no namespaces
FIXED:     #1134, #1132: GraphViz reports can crash due to empty labels
FIXED:     #1098: Re-added missing Javascript file
FIXED:     #1037: IE did not like empty anchors
FIXED:     #152:  @internal and @ignore did not behave as expected
FIXED:     Javascript notices in Clean by upgrading jQuery
ADDED:     #1141: Deprecated report to the Clean template
ADDED:     #629:  Support for Variadics
CHANGED:   #1099, #1101: Replaced custom PHAR compiling with box-project.org and fixing issues in the mean time
```

2014/03/07: Version 2.3.2
-------------------------

```
FIXED:     #1133: Fixed subpackage without package validation
FIXED:     #1120: Set stable versions of DOMPDF and ezcDocument in Composer.json
```

2014/02/26: Version 2.3.1
-------------------------

```
CHANGED:   #1128: Minimum Symfony/Console version was set at 2.3 to support LTS version.
FIXED:     #1090: There were still GraphViz issues, these have now been fixed and confirmed.
FIXED:     #1131: Fatal Error on ConstantConverter when using an XML-based template.
```

2014/02/16: Version 2.3
-----------------------

```
ADDED:     Support for writing PDF files using a Twig template by adding the PDF writer.
ADDED:     More documentation on types, running phpDocumentor, the @var tag.
ADDED:     Support for sorting lists with Twig and XSLT.
ADDED:     Basic support for generating reference documentation with ReST documents.
CHANGED:   Replaced custom phar building with the library from http://box-project.org.
FIXED:     #1090: GraphViz issues where the global namespace caused GraphViz not to generate.
FIXED:     #1037 by @siad007: if opcode cache is enabled for CLI then annotations are dropped.
FIXED:     #1031: Fixed inheritance for the summary, description, tags and the way @inheritdoc works.
FIXED:     Adding several unit tests.
FIXED:     Cleaned up code to remove warnings and errors.
FIXED:     #1111: An infinite loop occurred during processing of global constants.
FIXED:     Crash that occurred when building a tree of packages.
FIXED:     Crash that occurred when an interface was not recognized.
FIXED:     XSLTCache extension could not be used instead of XSLTProcessor due to a stray typehint.
FIXED:     #1110: Crash on incomplete `define` definition.
FIXED:     #949: `@inheritdoc` is not working with interfaces.
```

2013/11/23: Version 2.2
-----------------------

```
ADDED:     Information how to donate to phpDocumentor using gittip
ADDED:     Profiling information and process
CHANGED:   Moved the external class documentation code to their own router
CHANGED:   #1080: Replaced MarkDownExtra dependency with Parsedown
CHANGED:   Rewrote a lot of the documentation; still a work in progress
FIXED:     #720: External class documentation had ../files prepended
FIXED:     #932: Todo tags did not show up in Twig templates
FIXED:     #1049: Arguments passed by reference did not show up as being by reference
FIXED:     #1075: Prevent output from wrapping in Windows console
FIXED:     Cleaned up code based on Continuous Integration messages
FIXED:     Timezone issues on some machines
FIXED:     Various issues in several templates
```

2013/09/28: Version 2.1
-----------------------

```
ADDED:     New cli option 'log' to tell phpDocumentor the path where to log to
ADDED:     Verbosity can now be provided in three level, each indicating how much is written in the log
ADDED:     Support for the XSLCache drop in replacement of ext/xsl
ADDED:     Locale can now be supplied in the configuration
ADDED:     German translation for error messages
ADDED:     Support to insert Markdown files into specific points of the outputted documentation (partials)
ADDED:     Deprecated tag now registers the version number since when the associated element was deprecated
ADDED:     Show which traits are consumed by a class
ADDED:     Link to the traits that are consumed by a class
ADDED:     Show traits with their methods and properties
CHANGED:   phpDocumentor now checks for transformation requirements at the start of the application (#148)
FIXED:     Fatal error with some of the old-style validations
FIXED:     Template:list command errors due to an incorrect path
FIXED:     Checkstyle error report only showed errors of the file itself and not subelements (#1046)
FIXED:     Validation to check for validity of return types
FIXED:     Validation to check for validity of parameters
FIXED:     Fatal error when a parent interface is not in the project
FIXED:     Template:list does not throw an error
FIXED:     XML output correctly exposes @see, @link, @version
FIXED:     XML output now does not choke on special characters
FIXED:     Error code for return type was incorrect
FIXED:     Functions in the responsive twig now unfold to show complete contents
FIXED:     Constants in the responsive twig now unfold to show complete contents
FIXED:     Using an ampersand in the type of an @param no longer causes a fatal (not a recommended practice!)
REMOVED:   #814; removed ParserAbstract base class for Parser
REMOVED:   PSR Draft is now moved to its own repo: https://github.com/phpDocumentor/fig-standards/blob/master/proposed/phpdoc.md
REMOVED:   Automatic generation of log files, the new log option can be used or a configuration option
```

2013/08/08: Version 2.0.1
-------------------------

```
FIXED:      Generated phar files could not be set to executable and ran.
FIXED:      Missing File-level DocBlocks were not detected.
FIXED:      Classes and namespace were not generated in Windows.
FIXED:      Notices were thrown with the Clean template.
FIXED:      In windows were path calculated incorrectly.
```

2013/08/03: Version 2.0.0
-------------------------

```
ADDED:      Presentation mode to router Twig filter, allows for different representations
ADDED:      StandardRouter now also supports generating paths for file documentation pages.
ADDED:      Version tag is now processed in the descriptors
FIXED:      Generated paths in the Twig writer were not windows safe
FIXED:      Minor Descriptor tweaks
FIXED:      Inheritance was broken due to an erroneous merge
FIXED:      Ampersands in tag descriptions caused XSL based templates to fatal
FIXED:      Inheritance of methods in interfaces was broken
FIXED:      All elements had an internal and ignore tag added due to an error in filtering
FIXED:      @internal inline tag handling did not function
FIXED:      Fatal error when an argument in an @method tag does not have a type
FIXED:      The logging directives in the configuration file were not followed.
CHANGED:    When installing composer the template folder will be vendor/phpdocumentor/templates and not data/templates
CHANGED:    The included ProgressHelper was replaced with the new ProgressHelper of Symfony Console
            Components (https://github.com/symfony/symfony/pull/3501).
REMOVED:    Installer is removed; proved too unreliable
DEPRECATED: Previously shared assets could be in the /data folder; this unnecessarily complicated template handling
            and composer integration. Shared assets have now been moved inside the templates and when a template
            requests shared assets it is in fact requesting files from the abstract template.
            Using a source attribute with a transformation that has no direct reference to a template will be removed
            in version 3.0; until that point the code will trigger E_USER_DEPRECATED warnings.
```

2013/07/12: Version 2.0.0b7
---------------------------

```
FIXED:     Warning in browser console 'Viewport argument value "device-width;" for key "width" is invalid, and has
           been ignored. Note that ';' is not a separator in viewport values. The list should be comma-separated.'
FIXED:     VERSION file was missing from phar archive, causing it to fail
FIXED:     Elements with an @ignore tag were not filtered
FIXED:     Deprecated elements are now striken in the class overview
FIXED:     The @see reference was not shown and interpreted
FIXED:     The @uses reference was not shown and interpreted
FIXED:     Response type was not shown with magic methods
FIXED:     Arguments were not shown with magic methods
FIXED:     Type is not shown with magic properties
FIXED:     Magic methods were missing from sidebar
FIXED:     Coding standards issues
FIXED:     Several documentation issues
FIXED:     Windows error where the directory slashes were incorrectly presented.
FIXED:     When a file contains multiple errors, only the first is shown.
FIXED:     Generating a new template gave a fatal error
FIXED:     Generated templates were missing the transformation line for their structure.xml
FIXED:     Linking to functions
FIXED:     Linking to constants
FIXED:     Linking to properties
FIXED:     Linking to methods
FIXED:     Root elements with the same shortname and file but in a different namespace would overwrite the other.
ADDED:     New template 'xml' for outputting a pure XML representation of the project's structure
ADDED:     Update instructions to issue a PR against homebrew if the phar file updates:
           https://github.com/josegonzalez/homebrew-php/blob/master/Formula/phpdocumentor.rb
CHANGED:   Assembling of Tags to Descriptors was refactored to work the same way as other Descriptors.
CHANGED:   Properties won't emit an error regarding a missing summary if it has an @var tag with a description.
```

2013/06/23: Version 2.0.0b6
---------------------------

```
ADDED:     Travis configuration was changed to test against 5.5
FIXED:     Packages were not indexed and shown correctly.
FIXED:     @var descriptions were not shown as summary if the summary was absent for a property.
FIXED:     Added static label on a property in the responsive template.
FIXED:     Alignment of tags in table display.
FIXED:     Response information was missing from method description.
FIXED:     Sourcecode viewer in new-black template.
FIXED:     Magic methods are now shown and inherited in the class view for the responsive-twig template.
FIXED:     Magic properties are now shown and inherited in the class view for the responsive-twig template.
FIXED:     Markdown fencing in responsive and responsive-twig template now correctly indents code examples.
CHANGED:   Deep link should not be shown for members without location.
CHANGED:   phpDocumentor now sets the memory limit to -1 to prevent issues due to a limited memory usage.
CHANGED:   Bumped maximum recursion setting from 5.000 to 10.000 since errors were still reported.
REMOVED:   `/bin/parse.php` binary; its function is carried out by `phpdoc project:parse`.
REMOVED:   `/bin/transform.php` binary; its function is carried out by `phpdoc project:transform`.
```

2013/06/21: Version 2.0.0b5
---------------------------

```
FIXED:     Root namespace was named `global` in overviews
FIXED:     An empty `Global ('\')` entry pointed to a non-existing default.html in the index
FIXED:     Since tag now shows the version number
FIXED:     Fatal error when an interface's parent could not be resolved in this project
FIXED:     API Documentation menu remains empty
FIXED:     Interface parents now link to the rest of the documentation
FIXED:     Inheritance of methods, constants and properties was not correctly recognized; this is now fixed
FIXED:     When a method argument has a typehint but no @param tag then the typehint will be shown
FIXED      Fatal error in XSL based templates when an interface extends another
```

2013/06/16: Version 2.0.0b4
---------------------------

```
FIXED      Fatal error that occurs when a constant has an error
FIXED      Fatal error that occurs in certain cases with the getError() method
FIXED      Refactored Builder into Assemblers to reduce technical debt
CHANGED    Refactored ProjectDescriptor Builder to separate assembling from filtering and validating
CHANGED    Introduced Symfony Validator component for element validation
CHANGED    Introduced ZF2 Filter component to filter elements (for example with @internal)
```

2013/06/14: Version 2.0.0b3
---------------------------

```
FIXED      Using an @uses tag results in a fatal error during execution
FIXED      Errors are now shown on the errors report of the responsive-twig template
FIXED      The error count on the index page of the responsive-twig template is restored
FIXED      Checkstyle output now functions as expected
FIXED      new-black template failed due to a capitalization issue with the Sourcecode writer
FIXED      Updated all templates to generate a structure.xml
FIXED      Fatal error when a property, constant or method collection contains a null value
FIXED      Fixed several errors in the Old Ocean template
FIXED      Removed broken logging call from Xsl writer
FIXED      Several PHP notices
```

2013/06/09: Version 2.0.0b2
---------------------------

```
FIXED      Package could not be set for constants, resulting in fatal error
FIXED      Default template was still responsive and not responsive-twig
```

2013/06/09: Version 2.0.0b1
---------------------------

The 13th alpha of phpDocumentor contains the final functionality for version 2.0.
A lot of effort has been put in making sure that the API, Object structure and plugin mechanism will remain
backwards compatible until version 3.0.

Features have been changed, removed and added; making this an incredibly large backwards compatibility break compared
to 2.0.0a13.

> Important: if you have written your own XSL based template; please change the template.xml to generate the XML output
> first by adding a transformation with the XmlAst writer. Please look at our existing templates for an example.

> Important: please open an issue for every broken piece of functionality. We have taken the utmost care not to
> introduce bugs but due to large change some might occur.

In the following list we have tried to exhaustively document the list of changes and their impact. Due to the size of
the refactoring it is nigh impossible to make a 100% accurate list. Please contact us if you have questions; the website
http://www.phpdoc.org describes various methods.

```
ADDED      Twig Writer
ADDED      Xml Writer
ADDED      Router component to provide locations for various Url Schemes
ADDED      Responsive-twig template
ADDED      More tests
ADDED      Statistics are being logged to a log file (more will be logged there in the future)
ADDED      Compiler component that adds the ability to inject compiler passes at various points
ADDED      Linker to create object links between the various elements
ADDED      Indexes containing pre-generated lists to make the generation of templates faster
ADDED      More unit tests
FIXED      Define transformations in phpdoc.xml
FIXED      Define multiple templates in phpdoc.xml
FIXED      Performance is improved by re-approaching inheritance from a different angle
FIXED      Various small and unnamed bugs
CHANGED    Moved Inheritance from a Behaviour into the Descriptors
CHANGED    Temporarily removed deprecated report
CHANGED    Target option of parser now only accepts a folder
CHANGED    Various performance improvements
CHANGED    Doctrine Support is moved to its own Service Provider
CHANGED    Rewired dependencies and injection scheme to make better of the DIC
CHANGED    Object graph is written to various cache folders in a directory named 'build' by default
CHANGED    Cache is generated by Zend\Cache
CHANGED    Commands have been moved to their respective component
CHANGED    The Parser has been promoted to Service Provider
CHANGED    The Transformer has been promoted to Service Provider
CHANGED    Parse command has been prepared for internationalization
CHANGED    Template configuration is parsed using JmsSerializer
CHANGED    All logging is now PSR-3 compliant
CHANGED    Removed documentation for components that are still in flux
CHANGED    Updated documentation for existing functionality
DEPRECATED Behaviours are only executed for the XmlAst writer
BC-BREAK   Moved Validators to the Descriptor Builder and refactored for internationalization
BC-BREAK   Parser generates an object graph and not XML (structure.xml, use XmlAst writer now for XML output)
BC-BREAK   Replaced plugin system with Service Providers
```<|MERGE_RESOLUTION|>--- conflicted
+++ resolved
@@ -1,8 +1,7 @@
-2014-11-23: Version 2.8.2
--------------------------
-
-```
-<<<<<<< HEAD
+Unreleased
+----------
+
+```
 ADDED:     JSONP writer; this enabled template authors to output a JSONP representation of a project
 ADDED:     'append' query action to the FileIO writer; using this template authors can combine multiple files into one
 FIXED:     HHVM compatibility
@@ -11,13 +10,17 @@
 BC-BREAK:  Experimental PDF Writer to remove non-used dependencies
 BC-BREAK:  phpDocumentor\Transformer\Behaviour namespace and classes; this was a piece of legacy that we do not expect 
            people to use.
-=======
+```
+
+2014-11-23: Version 2.8.2
+-------------------------
+
+```
 FIXED:     Self-update for PHAR files
 FIXED:     Log now shows which elements do not have a summary
 FIXED:     When omitting markers the code now automatically picks TODO and FIXME
 FIXED:     Missing assets in new-black and abstract template
 FIXED:     phpDocumentor will error if the iconv extension is missing.
->>>>>>> 8b882e9a
 ```
 
 2014-11-13: Version 2.8.1
