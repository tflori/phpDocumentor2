--- conflicted
+++ resolved
@@ -1,4 +1,3 @@
-<<<<<<< HEAD
 2013/09/28: Version 2.1
 -----------------------
 
@@ -6,12 +5,8 @@
 REMOVED:   #814; removed ParserAbstract base class for Parser
 ```
 
-2013/07/??: Version 2.0.0b8
----------------------------
-=======
 2013/08/03: Version 2.0.0
 -------------------------
->>>>>>> c1dd9b0b
 
 ```
 ADDED:      Presentation mode to router Twig filter, allows for different representations
