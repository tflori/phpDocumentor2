--- conflicted
+++ resolved
@@ -29,7 +29,8 @@
         "symfony/config":           "~2.3",
         "jms/serializer":           "~0.12",
 
-<<<<<<< HEAD
+        "herrera-io/phar-update":   "~1.0",
+
         "zendframework/zend-stdlib":         "~2.1",
         "zendframework/zend-servicemanager": "~2.1",
         "zendframework/zend-config":         "~2.1",
@@ -37,17 +38,6 @@
         "zendframework/zend-serializer":     "~2.1",
         "zendframework/zend-cache":          "~2.1",
         "zendframework/zend-filter":         "~2.1",
-=======
-        "herrera-io/phar-update":   "~1.0",
-
-        "zendframework/zend-stdlib":         "2.1.*",
-        "zendframework/zend-servicemanager": "2.1.*",
-        "zendframework/zend-config":         "2.1.*",
-        "zendframework/zend-i18n":           "2.1.*",
-        "zendframework/zend-serializer":     "2.1.*",
-        "zendframework/zend-cache":          "2.1.*",
-        "zendframework/zend-filter":         "2.1.*",
->>>>>>> 81038518
 
         "phpdocumentor/graphviz":            "~1.0",
         "phpdocumentor/fileset":             "~1.0",
@@ -64,6 +54,7 @@
         "phpdocumentor/template-checkstyle":      "~1.2",
         "phpdocumentor/template-xml":             "~1.0"
     },
+    "minimum-stability": "stable",
     "require-dev": {
         "behat/behat":        "~2.4",
         "phpunit/phpunit":    "~4.0",
