{
    "name": "phpdocumentor/phpdocumentor",
    "license": "MIT",
    "autoload": {
        "psr-0":{
            "phpDocumentor": "src/",
            "Zend": "src/"
        },
        "classmap": ["vendor/pear-symfony", "src/phpDocumentor"]
    },
    "repositories":[
        { "type":"pear", "url":"http://packages.zendframework.com"},
        { "type":"pear", "url":"http://pear.symfony-project.com/" },
        { "type":"git", "url":"http://github.com/phpDocumentor/TemplateInstaller" },
        { "type":"git", "url":"http://github.com/phpDocumentor/GraphViz" },
        { "type":"git", "url":"http://github.com/phpDocumentor/ReflectionDocBlock" },
        { "type":"git", "url":"http://github.com/phpDocumentor/template.responsive" },
        { "type":"git", "url":"http://github.com/Cilex/Cilex" }
    ],
    "require": {
        "php": ">=5.3.3",
        "ext-xsl": "*",
        "dflydev/markdown": "1.0.*",
        "pear-symfony/EventDispatcher": "1.*",
        "phpdocumentor/graphviz": "1.*",
        "phpdocumentor/reflection-docblock": "1.*",
<<<<<<< HEAD
        "cilex/cilex": "dev-master",
        "phpdocumentor/template-installer": "dev-master",
=======
        "phpdocumentor/template-installer": "*",
>>>>>>> 79034255
        "phpdocumentor/template.responsive": "1.*"
    }
}<|MERGE_RESOLUTION|>--- conflicted
+++ resolved
@@ -18,18 +18,14 @@
         { "type":"git", "url":"http://github.com/Cilex/Cilex" }
     ],
     "require": {
-        "php": ">=5.3.3",
+        "php": ">=5.3.2",
         "ext-xsl": "*",
         "dflydev/markdown": "1.0.*",
         "pear-symfony/EventDispatcher": "1.*",
         "phpdocumentor/graphviz": "1.*",
         "phpdocumentor/reflection-docblock": "1.*",
-<<<<<<< HEAD
         "cilex/cilex": "dev-master",
         "phpdocumentor/template-installer": "dev-master",
-=======
-        "phpdocumentor/template-installer": "*",
->>>>>>> 79034255
         "phpdocumentor/template.responsive": "1.*"
     }
 }